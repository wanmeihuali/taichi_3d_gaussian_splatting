--- conflicted
+++ resolved
@@ -85,11 +85,7 @@
     camera_width: ti.i32,
     camera_height: ti.i32,
 ):
-<<<<<<< HEAD
-    radii = ti.max(radii, 1.0)   # avoid zero radii, at least 1 pixel
-=======
     radii = ti.max(radii, 1.0)  # avoid zero radii, at least 1 pixel
->>>>>>> 030e5abf
     min_u = ti.max(0.0, uv[0] - radii)
     max_u = uv[0] + radii
     min_v = ti.max(0.0, uv[1] - radii)
@@ -852,17 +848,9 @@
         point_invalid_mask: torch.Tensor  # N
         camera_info: CameraInfo
         # Kx4, x to the right, y down, z forward, K is the number of objects
-<<<<<<< HEAD
-        # q_pointcloud_camera: torch.Tensor
         q_camera_pointcloud: torch.Tensor
         # Kx3, x to the right, y down, z forward, K is the number of objects
-        # t_pointcloud_camera: torch.Tensor
         t_camera_pointcloud: torch.Tensor
-=======
-        q_pointcloud_camera: torch.Tensor
-        # Kx3, x to the right, y down, z forward, K is the number of objects
-        t_pointcloud_camera: torch.Tensor
->>>>>>> 030e5abf
         color_max_sh_band: int = 2
 
     @dataclass
@@ -907,11 +895,6 @@
                     size=(pointcloud.shape[0],), dtype=torch.int8, device=pointcloud.device)
                 point_id = torch.arange(
                     pointcloud.shape[0], dtype=torch.int32, device=pointcloud.device)
-<<<<<<< HEAD
-=======
-                q_camera_pointcloud, t_camera_pointcloud = inverse_SE3_qt_torch(
-                    q=q_pointcloud_camera, t=t_pointcloud_camera)
->>>>>>> 030e5abf
                 # Step 1: filter points
                 filter_point_in_camera(
                     pointcloud=pointcloud,
@@ -1155,11 +1138,8 @@
                         pixel_offset_of_last_effective_point=pixel_offset_of_last_effective_point.contiguous(),
                         grad_pointcloud=grad_pointcloud.contiguous(),
                         grad_pointcloud_features=grad_pointcloud_features.contiguous(),
-<<<<<<< HEAD
                         grad_q_camera_pointcloud=grad_q_camera_pointcloud.contiguous(),
                         grad_t_camera_pointcloud=grad_t_camera_pointcloud.contiguous(),
-=======
->>>>>>> 030e5abf
                         grad_uv=grad_viewspace.contiguous(),
                         in_camera_grad_uv_cov_buffer=in_camera_grad_uv_cov_buffer.contiguous(),
                         in_camera_grad_color_buffer=in_camera_grad_color_buffer.contiguous(),
@@ -1264,12 +1244,6 @@
         pointcloud_features = input_data.point_cloud_features
         point_invalid_mask = input_data.point_invalid_mask
         point_object_id = input_data.point_object_id
-        """
-        q_pointcloud_camera = input_data.q_pointcloud_camera
-        t_pointcloud_camera = input_data.t_pointcloud_camera
-        q_camera_pointcloud, t_camera_pointcloud = inverse_SE3_qt_torch(
-            q=q_pointcloud_camera, t=t_pointcloud_camera)
-        """
         q_camera_pointcloud = input_data.q_camera_pointcloud
         t_camera_pointcloud = input_data.t_camera_pointcloud
         q_pointcloud_camera, t_pointcloud_camera = inverse_SE3_qt_torch(
