import torch
import taichi as ti
from dataclasses import dataclass
from .Camera import CameraInfo, CameraView
from torch.cuda.amp import custom_bwd, custom_fwd
from .utils import (torch_type, data_type, ti2torch, torch2ti,
                    ti2torch_grad, torch2ti_grad,
                    get_ray_origin_and_direction_by_uv,
                    get_point_probability_density_from_2d_gaussian_normalized,
                    grad_point_probability_density_2d_normalized,
                    taichi_inverse_se3,
                    inverse_se3_qt_torch,
                    get_point_conic,
                    get_point_probability_density_from_conic,
                    grad_point_probability_density_from_conic,
                    inverse_se3)
from .GaussianPoint3D import GaussianPoint3D, project_point_to_camera, rotation_matrix_from_quaternion, tranform_matrix_from_quaternion_and_translation
from .SphericalHarmonics import SphericalHarmonics, vec16f
from typing import List, Tuple, Optional, Callable, Union
from dataclass_wizard import YAMLWizard


mat4x4f = ti.types.matrix(n=4, m=4, dtype=ti.f32)
mat4x3f = ti.types.matrix(n=4, m=3, dtype=ti.f32)

BOUNDARY_TILES = 3


@ti.kernel
def filter_point_in_camera(
    pointcloud: ti.types.ndarray(ti.f32, ndim=2),  # (N, 3)
    point_invalid_mask: ti.types.ndarray(ti.i8, ndim=1),  # (N)
    camera_intrinsics: ti.types.ndarray(ti.f32, ndim=2),  # (3, 3)
    point_object_id: ti.types.ndarray(ti.i32, ndim=1),  # (N)
    q_camera_pointcloud: ti.types.ndarray(ti.f32, ndim=2),  # (K, 4)
    t_camera_pointcloud: ti.types.ndarray(ti.f32, ndim=2),  # (K, 3)
    point_in_camera_mask: ti.types.ndarray(ti.i8, ndim=1),  # (N)
    near_plane: ti.f32,
    far_plane: ti.f32,
    camera_width: ti.i32,
    camera_height: ti.i32,
):
    camera_intrinsics_mat = ti.Matrix(
        [[camera_intrinsics[row, col] for col in range(3)] for row in range(3)])

    # filter points in camera
    for point_id in range(pointcloud.shape[0]):
        if point_invalid_mask[point_id] == 1:
            point_in_camera_mask[point_id] = ti.cast(0, ti.i8)
            continue
        point_xyz = ti.Vector(
            [pointcloud[point_id, 0], pointcloud[point_id, 1], pointcloud[point_id, 2]])
        point_q_camera_pointcloud = ti.Vector(
            [q_camera_pointcloud[point_object_id[point_id], idx] for idx in ti.static(range(4))])
        point_t_camera_pointcloud = ti.Vector(
            [t_camera_pointcloud[point_object_id[point_id], idx] for idx in ti.static(range(3))])
        T_camera_pointcloud_mat = tranform_matrix_from_quaternion_and_translation(
            q=point_q_camera_pointcloud,
            t=point_t_camera_pointcloud,
        )
        pixel_uv, point_in_camera = project_point_to_camera(
            translation=point_xyz,
            T_camera_world=T_camera_pointcloud_mat,
            projective_transform=camera_intrinsics_mat,
        )
        pixel_u = pixel_uv[0]
        pixel_v = pixel_uv[1]
        depth_in_camera = point_in_camera[2]
        if depth_in_camera > near_plane and \
            depth_in_camera < far_plane and \
            pixel_u >= -16 * BOUNDARY_TILES and pixel_u < camera_width + 16 * BOUNDARY_TILES and \
                pixel_v >= -16 * BOUNDARY_TILES and pixel_v < camera_height + 16 * BOUNDARY_TILES:
            point_in_camera_mask[point_id] = ti.cast(1, ti.i8)
        else:
            point_in_camera_mask[point_id] = ti.cast(0, ti.i8)

@ti.func
def get_bounding_box_by_point_and_radii(
    uv: ti.math.vec2,  # (2)
    radii: ti.f32,  # scalar
    camera_width: ti.i32,
    camera_height: ti.i32,
):
    radii = ti.max(radii, 1.0) # avoid zero radii, at least 1 pixel
    min_u = ti.max(0.0, uv[0] - radii)
    max_u = uv[0] + radii
    min_v = ti.max(0.0, uv[1] - radii)
    max_v = uv[1] + radii
    min_tile_u = ti.cast(min_u // 16, ti.i32)
    min_tile_u = ti.min(min_tile_u, camera_width // 16)
    max_tile_u = ti.cast(max_u // 16, ti.i32) + 1
    max_tile_u = ti.min(ti.max(max_tile_u, min_tile_u + 1), camera_width // 16)
    min_tile_v = ti.cast(min_v // 16, ti.i32)
    min_tile_v = ti.min(min_tile_v, camera_height // 16)
    max_tile_v = ti.cast(max_v // 16, ti.i32) + 1
    max_tile_v = ti.min(ti.max(max_tile_v, min_tile_v + 1), camera_height // 16)
    return min_tile_u, max_tile_u, min_tile_v, max_tile_v
    

@ti.kernel
def generate_num_overlap_tiles(
    num_overlap_tiles: ti.types.ndarray(ti.i32, ndim=1),  # (M)
    point_uv: ti.types.ndarray(ti.f32, ndim=2),  # (M, 2)
    point_radii: ti.types.ndarray(ti.f32, ndim=1),  # (M)
    camera_width: ti.i32,  # required to be multiple of 16
    camera_height: ti.i32,
):
    for point_offset in range(num_overlap_tiles.shape[0]):
        uv = ti.math.vec2([point_uv[point_offset, 0],
                           point_uv[point_offset, 1]])
        radii = point_radii[point_offset]

        min_tile_u, max_tile_u, min_tile_v, max_tile_v = get_bounding_box_by_point_and_radii(
            uv=uv,
            radii=radii,
            camera_width=camera_width,
            camera_height=camera_height,
        )
        overlap_tiles_count = (max_tile_u - min_tile_u) * (max_tile_v - min_tile_v)
        num_overlap_tiles[point_offset] = overlap_tiles_count


@ti.kernel
def generate_point_sort_key_by_num_overlap_tiles(
    point_uv: ti.types.ndarray(ti.f32, ndim=2),  # (M, 2)
    point_in_camera: ti.types.ndarray(ti.f32, ndim=2),  # (M, 3)
    point_radii: ti.types.ndarray(ti.f32, ndim=1),  # (M)
    accumulated_num_overlap_tiles: ti.types.ndarray(ti.i64, ndim=1),  # (M)
    # (K), K = sum(num_overlap_tiles)
    point_offset_with_sort_key: ti.types.ndarray(ti.i32, ndim=1),
    # (K), K = sum(num_overlap_tiles)
    point_in_camera_sort_key: ti.types.ndarray(ti.i64, ndim=1),
    camera_width: ti.i32,  # required to be multiple of 16
    camera_height: ti.i32,
    depth_to_sort_key_scale: ti.f32,
):
    for point_offset in range(accumulated_num_overlap_tiles.shape[0]):
        uv = ti.math.vec2([point_uv[point_offset, 0],
                           point_uv[point_offset, 1]])
        xyz_in_camera = ti.math.vec3(
            [point_in_camera[point_offset, 0], point_in_camera[point_offset, 1], point_in_camera[point_offset, 2]])
        radii = point_radii[point_offset]
        min_tile_u, max_tile_u, min_tile_v, max_tile_v = get_bounding_box_by_point_and_radii(
            uv=uv,
            radii=radii,
            camera_width=camera_width,
            camera_height=camera_height,
        )

        point_depth = xyz_in_camera[2]
        encoded_projected_depth = ti.cast(
            point_depth * depth_to_sort_key_scale, ti.i32)
        for tile_u in range(min_tile_u, max_tile_u):
            for tile_v in range(min_tile_v, max_tile_v):
                    overlap_tiles_count = (max_tile_v - min_tile_v) * \
                        (tile_u - min_tile_u) + (tile_v - min_tile_v)
                    key_idx = accumulated_num_overlap_tiles[point_offset] + \
                        overlap_tiles_count
                    encoded_tile_id = ti.cast(
                        tile_u + tile_v * (camera_width // 16), ti.i32)
                    sort_key = ti.cast(encoded_projected_depth, ti.i64) + \
                        (ti.cast(encoded_tile_id, ti.i64) << 32)
                    point_in_camera_sort_key[key_idx] = sort_key
                    point_offset_with_sort_key[key_idx] = point_offset


@ti.kernel
def find_tile_start_and_end(
    point_in_camera_sort_key: ti.types.ndarray(ti.i64, ndim=1),  # (M)
    # (tiles_per_row * tiles_per_col), for output
    tile_points_start: ti.types.ndarray(ti.i32, ndim=1),
    # (tiles_per_row * tiles_per_col), for output
    tile_points_end: ti.types.ndarray(ti.i32, ndim=1),
):
    for idx in range(point_in_camera_sort_key.shape[0] - 1):
        sort_key = point_in_camera_sort_key[idx]
        tile_id = ti.cast(sort_key >> 32, ti.i32)
        next_sort_key = point_in_camera_sort_key[idx + 1]
        next_tile_id = ti.cast(next_sort_key >> 32, ti.i32)
        if tile_id != next_tile_id:
            tile_points_start[next_tile_id] = idx + 1
            tile_points_end[tile_id] = idx + 1
    last_sort_key = point_in_camera_sort_key[point_in_camera_sort_key.shape[0] - 1]
    last_tile_id = ti.cast(last_sort_key >> 32, ti.i32)
    tile_points_end[last_tile_id] = point_in_camera_sort_key.shape[0]


@ti.func
def normalize_cov_rotation_in_pointcloud_features(
    pointcloud_features: ti.types.ndarray(ti.f32, ndim=2),  # (N, M)
    point_id: ti.i32,
):
    cov_rotation = ti.math.vec4(
        [pointcloud_features[point_id, offset] for offset in ti.static(range(4))])
    cov_rotation = ti.math.normalize(cov_rotation)
    for offset in ti.static(range(4)):
        pointcloud_features[point_id, offset] = cov_rotation[offset]


@ti.func
def load_point_cloud_row_into_gaussian_point_3d(
    pointcloud: ti.types.ndarray(ti.f32, ndim=2),  # (N, 3)
    pointcloud_features: ti.types.ndarray(ti.f32, ndim=2),  # (N, M)
    point_id: ti.i32,
) -> GaussianPoint3D:
    translation = ti.Vector(
        [pointcloud[point_id, 0], pointcloud[point_id, 1], pointcloud[point_id, 2]])
    cov_rotation = ti.math.vec4(
        [pointcloud_features[point_id, offset] for offset in ti.static(range(4))])
    cov_scale = ti.math.vec3([pointcloud_features[point_id, offset]
                             for offset in ti.static(range(4, 4 + 3))])
    alpha = pointcloud_features[point_id, 7]
    r_feature = vec16f([pointcloud_features[point_id, offset]
                       for offset in ti.static(range(8, 8 + 16))])
    g_feature = vec16f([pointcloud_features[point_id, offset]
                       for offset in ti.static(range(24, 24 + 16))])
    b_feature = vec16f([pointcloud_features[point_id, offset]
                       for offset in ti.static(range(40, 40 + 16))])
    gaussian_point_3d = GaussianPoint3D(
        translation=translation,
        cov_rotation=cov_rotation,
        cov_scale=cov_scale,
        alpha=alpha,
        color_r=r_feature,
        color_g=g_feature,
        color_b=b_feature,
    )
    return gaussian_point_3d

@ti.kernel
def generate_point_attributes_in_camera_plane(
    pointcloud: ti.types.ndarray(ti.f32, ndim=2),  # (N, 3)
    pointcloud_features: ti.types.ndarray(ti.f32, ndim=2),  # (N, M)
    camera_intrinsics: ti.types.ndarray(ti.f32, ndim=2),  # (3, 3)
    point_object_id: ti.types.ndarray(ti.i32, ndim=1),  # (N)
    q_camera_pointcloud: ti.types.ndarray(ti.f32, ndim=2),  # (K, 4)
    t_camera_pointcloud: ti.types.ndarray(ti.f32, ndim=2),  # (K, 3)
    point_id_list: ti.types.ndarray(ti.i32, ndim=1),  # (M)
    point_uv: ti.types.ndarray(ti.f32, ndim=2),  # (M, 2)
    point_in_camera: ti.types.ndarray(ti.f32, ndim=2),  # (M, 3)
    point_uv_conic: ti.types.ndarray(ti.f32, ndim=2),  # (M, 3)
    point_alpha_after_activation: ti.types.ndarray(ti.f32, ndim=1),  # (M)
    point_color: ti.types.ndarray(ti.f32, ndim=2),  # (M, 3)
    point_radii: ti.types.ndarray(ti.f32, ndim=1),  # (M)
):
    for idx in range(point_id_list.shape[0]):
        camera_intrinsics_mat = ti.Matrix(
            [[camera_intrinsics[row, col] for col in ti.static(range(3))] for row in ti.static(range(3))])
        point_id = point_id_list[idx]
        normalize_cov_rotation_in_pointcloud_features(
            pointcloud_features=pointcloud_features,
            point_id=point_id)
        gaussian_point_3d = load_point_cloud_row_into_gaussian_point_3d(
            pointcloud=pointcloud,
            pointcloud_features=pointcloud_features,
            point_id=point_id)

        point_q_camera_pointcloud = ti.Vector(
            [q_camera_pointcloud[point_object_id[point_id], idx] for idx in ti.static(range(4))])
        point_t_camera_pointcloud = ti.Vector(
            [t_camera_pointcloud[point_object_id[point_id], idx] for idx in ti.static(range(3))])
        T_camera_pointcloud_mat = tranform_matrix_from_quaternion_and_translation(
            q=point_q_camera_pointcloud,
            t=point_t_camera_pointcloud,
        )
        T_pointcloud_camera = taichi_inverse_se3(T_camera_pointcloud_mat)
        ray_origin = ti.math.vec3(
            [T_pointcloud_camera[0, 3], T_pointcloud_camera[1, 3], T_pointcloud_camera[2, 3]])

        uv, xyz_in_camera = gaussian_point_3d.project_to_camera_position(
            T_camera_world=T_camera_pointcloud_mat,
            projective_transform=camera_intrinsics_mat,
        )
        uv_cov = gaussian_point_3d.project_to_camera_covariance(
            T_camera_world=T_camera_pointcloud_mat,
            projective_transform=camera_intrinsics_mat,
            translation_camera=xyz_in_camera,
        )
        uv_conic = get_point_conic(uv_cov)

        point_uv[idx, 0], point_uv[idx, 1] = uv[0], uv[1]
        point_in_camera[idx, 0], point_in_camera[idx, 1], point_in_camera[idx,
                                                                          2] = xyz_in_camera[0], xyz_in_camera[1], xyz_in_camera[2]
        point_uv_conic[idx, 0], point_uv_conic[idx, 1], point_uv_conic[idx, 2] = uv_conic.x, uv_conic.y, uv_conic.z
        point_alpha_after_activation[idx] = 1. / \
            (1. + ti.math.exp(-gaussian_point_3d.alpha))

        ray_direction = gaussian_point_3d.translation - ray_origin

        # get color by ray actually only cares about the direction of the ray, ray origin is not used
        color = gaussian_point_3d.get_color_by_ray(
            ray_origin=ray_origin,
            ray_direction=ray_direction,
        )
        point_color[idx, 0], point_color[idx,
                                         1], point_color[idx, 2] = color[0], color[1], color[2]
        large_eigen_values = (uv_cov[0, 0] + uv_cov[1, 1] +
                              ti.sqrt((uv_cov[0, 0] - uv_cov[1, 1]) * (uv_cov[0, 0] - uv_cov[1, 1]) + 4.0 * uv_cov[0, 1] * uv_cov[1, 0])) / 2.0
        # 3.0 is a value from experiment
        radii = ti.sqrt(large_eigen_values) * 3.0
        point_radii[idx] = radii

@ti.kernel
def gaussian_point_rasterisation(
    camera_height: ti.i32,
    camera_width: ti.i32,
    # (tiles_per_row * tiles_per_col)
    tile_points_start: ti.types.ndarray(ti.i32, ndim=1),
    # (tiles_per_row * tiles_per_col)
    tile_points_end: ti.types.ndarray(ti.i32, ndim=1),
    # (K) the offset of the point in point_id_in_camera_list
    point_offset_with_sort_key: ti.types.ndarray(ti.i32, ndim=1),
    point_uv: ti.types.ndarray(ti.f32, ndim=2),  # (M, 2)
    point_in_camera: ti.types.ndarray(ti.f32, ndim=2),  # (M, 3)
    point_uv_conic: ti.types.ndarray(ti.f32, ndim=2),  # (M, 3)
    point_alpha_after_activation: ti.types.ndarray(ti.f32, ndim=1),  # (M)
    point_color: ti.types.ndarray(ti.f32, ndim=2),  # (M, 3)
    rasterized_image: ti.types.ndarray(ti.f32, ndim=3),  # (H, W, 3)
    rasterized_depth: ti.types.ndarray(ti.f32, ndim=2),  # (H, W)
    pixel_accumulated_alpha: ti.types.ndarray(ti.f32, ndim=2),  # (H, W)
    # (H, W)
    pixel_offset_of_last_effective_point: ti.types.ndarray(ti.i32, ndim=2),
    pixel_valid_point_count: ti.types.ndarray(ti.i32, ndim=2),
    rgb_only: ti.template(),
):
    ti.loop_config(block_dim=256)
    for pixel_offset in ti.ndrange(camera_height * camera_width):
        tile_id = pixel_offset // 256
        thread_id = pixel_offset % 256
        tile_u = ti.cast(tile_id % (camera_width // 16), ti.i32)
        tile_v = ti.cast(tile_id // (camera_width // 16), ti.i32)
        pixel_offset_in_tile = pixel_offset - tile_id * 256
        pixel_u = tile_u * 16 + pixel_offset_in_tile % 16
        pixel_v = tile_v * 16 + pixel_offset_in_tile // 16
        start_offset = tile_points_start[tile_id]
        end_offset = tile_points_end[tile_id]
        T_i = 1.0
        accumulated_color = ti.math.vec3([0., 0., 0.])
        accumulated_depth = 0.
        depth_normalization_factor = 0.
        offset_of_last_effective_point = start_offset

        valid_point_count: ti.i32 = 0

        tile_point_uv = ti.simt.block.SharedArray((2, 256), dtype=ti.f32)
        tile_point_uv_conic = ti.simt.block.SharedArray(
            (3, 256), dtype=ti.f32)
        tile_point_alpha = ti.simt.block.SharedArray(256, dtype=ti.f32)
        tile_point_color = ti.simt.block.SharedArray((3, 256), dtype=ti.f32)
        tile_point_depth = ti.simt.block.SharedArray(256, dtype=ti.f32)

        num_points_in_tile = end_offset - start_offset
        num_point_groups = (num_points_in_tile + 255) // 256
        pixel_saturated = False
        # for idx_point_offset_with_sort_key in range(start_offset, end_offset):
        for point_group_id in range(num_point_groups):
            # The original implementation uses a predicate block the next update for shared memory until all threads finish the current update
            # but it is not supported by Taichi yet, and experiments show that it does not affect the performance
            """
            tile_saturated = ti.simt.block.sync_all_nonzero(predicate=ti.cast(
                pixel_saturated, ti.i32))
            if tile_saturated != 0:
                break
            """
            ti.simt.block.sync()
            # load point data into shared memory
            # [start_offset, end_offset)->[0, end_offset - start_offset)
            to_load_idx_point_offset_with_sort_key = start_offset + \
                point_group_id * 256 + thread_id
            if to_load_idx_point_offset_with_sort_key < end_offset:
                to_load_point_offset = point_offset_with_sort_key[to_load_idx_point_offset_with_sort_key]
                tile_point_uv[0, thread_id] = point_uv[to_load_point_offset, 0]
                tile_point_uv[1, thread_id] = point_uv[to_load_point_offset, 1]
                tile_point_uv_conic[0, thread_id] = point_uv_conic[to_load_point_offset, 0]
                tile_point_uv_conic[1, thread_id] = point_uv_conic[to_load_point_offset, 1]
                tile_point_uv_conic[2, thread_id] = point_uv_conic[to_load_point_offset, 2]
                if not rgb_only:
                    tile_point_depth[thread_id] = point_in_camera[to_load_point_offset, 2]
                tile_point_alpha[thread_id] = point_alpha_after_activation[to_load_point_offset]

                tile_point_color[0, thread_id] = point_color[to_load_point_offset, 0]
                tile_point_color[1, thread_id] = point_color[to_load_point_offset, 1]
                tile_point_color[2, thread_id] = point_color[to_load_point_offset, 2]

            ti.simt.block.sync()
            max_point_group_offset: ti.i32 = ti.min(256, num_points_in_tile - point_group_id * 256)
            for point_group_offset in range(max_point_group_offset):
                if pixel_saturated:
                    break
                # forward rendering process
                idx_point_offset_with_sort_key: ti.i32 = start_offset + \
                    point_group_id * 256 + point_group_offset

                uv = ti.math.vec2(
                    [tile_point_uv[0, point_group_offset], tile_point_uv[1, point_group_offset]])
                uv_conic = ti.math.vec3([tile_point_uv_conic[0, point_group_offset], tile_point_uv_conic[1, point_group_offset],
                                            tile_point_uv_conic[2, point_group_offset]])
                point_alpha_after_activation_value = tile_point_alpha[point_group_offset]
                color = ti.math.vec3([tile_point_color[0, point_group_offset],
                                     tile_point_color[1, point_group_offset], tile_point_color[2, point_group_offset]])

                gaussian_alpha = get_point_probability_density_from_conic(
                    xy=ti.math.vec2([pixel_u + 0.5, pixel_v + 0.5]),
                    gaussian_mean=uv,
                    conic=uv_conic,
                )
                alpha = gaussian_alpha * point_alpha_after_activation_value
                # from paper: we skip any blending updates with 𝛼 < 𝜖 (we choose 𝜖 as 1
                # 255 ) and also clamp 𝛼 with 0.99 from above.
                # print(
                #     f"({pixel_v}, {pixel_u}, {point_offset}), alpha: {alpha}, accumulated_alpha: {accumulated_alpha}")
                if alpha < 1. / 255.:
                    continue
                alpha = ti.min(alpha, 0.99)
                # from paper: before a Gaussian is included in the forward rasterization
                # pass, we compute the accumulated opacity if we were to include it
                # and stop front-to-back blending before it can exceed 0.9999.
                next_T_i = T_i * (1 - alpha)
                if next_T_i < 0.0001:
                    pixel_saturated = True
                    continue
                offset_of_last_effective_point = idx_point_offset_with_sort_key + 1
                accumulated_color += color * alpha * T_i

                if not rgb_only:
                    depth = tile_point_depth[point_group_offset]
                    accumulated_depth += depth * alpha * T_i
                    depth_normalization_factor += alpha * T_i
                    valid_point_count += 1
                T_i = next_T_i
            # end of point group loop

        # end of point group id loop

        rasterized_image[pixel_v, pixel_u, 0] = accumulated_color[0]
        rasterized_image[pixel_v, pixel_u, 1] = accumulated_color[1]
        rasterized_image[pixel_v, pixel_u, 2] = accumulated_color[2]
        if not rgb_only:
            rasterized_depth[pixel_v, pixel_u] = accumulated_depth / \
                ti.max(depth_normalization_factor, 1e-6)
            pixel_accumulated_alpha[pixel_v, pixel_u] = 1. - T_i
            pixel_offset_of_last_effective_point[pixel_v,
                                                pixel_u] = offset_of_last_effective_point
            pixel_valid_point_count[pixel_v, pixel_u] = valid_point_count
    # end of pixel loop


@ti.kernel
def gaussian_point_rasterisation_backward(
    camera_height: ti.i32,
    camera_width: ti.i32,
    camera_intrinsics: ti.types.ndarray(ti.f32, ndim=2),  # (3, 3)
    pointcloud: ti.types.ndarray(ti.f32, ndim=2),  # (N, 3)
    pointcloud_features: ti.types.ndarray(ti.f32, ndim=2),  # (N, K)
    point_object_id: ti.types.ndarray(ti.i32, ndim=1),  # (N)
    q_camera_pointcloud: ti.types.ndarray(ti.f32, ndim=2),  # (K, 4)
    t_camera_pointcloud: ti.types.ndarray(ti.f32, ndim=2),  # (K, 3)
    t_pointcloud_camera: ti.types.ndarray(ti.f32, ndim=2),  # (K, 3)
    # (tiles_per_row * tiles_per_col)
    tile_points_start: ti.types.ndarray(ti.i32, ndim=1),
    tile_points_end: ti.types.ndarray(ti.i32, ndim=1),
    point_offset_with_sort_key: ti.types.ndarray(ti.i32, ndim=1),  # (K)
    point_id_in_camera_list: ti.types.ndarray(ti.i32, ndim=1),  # (M)
    rasterized_image_grad: ti.types.ndarray(ti.f32, ndim=3),  # (H, W, 3)
    pixel_accumulated_alpha: ti.types.ndarray(ti.f32, ndim=2),  # (H, W)
    # (H, W)
    pixel_offset_of_last_effective_point: ti.types.ndarray(ti.i32, ndim=2),
    grad_pointcloud: ti.types.ndarray(ti.f32, ndim=2),  # (N, 3)
    grad_pointcloud_features: ti.types.ndarray(ti.f32, ndim=2),  # (N, K)
    grad_q_camera_pointcloud: ti.types.ndarray(ti.f32, ndim=2),  # (K, 4)
    grad_t_camera_pointcloud: ti.types.ndarray(ti.f32, ndim=2),  # (K, 3)
    grad_uv: ti.types.ndarray(ti.f32, ndim=2),  # (N, 2)
    
    in_camera_grad_uv_cov_buffer: ti.types.ndarray(ti.f32, ndim=2),
    in_camera_grad_color_buffer: ti.types.ndarray(ti.f32, ndim=2),  # (M, 3)

    point_uv: ti.types.ndarray(ti.f32, ndim=2),  # (M, 2)
    point_in_camera: ti.types.ndarray(ti.f32, ndim=2),  # (M, 3)
    point_uv_conic: ti.types.ndarray(ti.f32, ndim=2),  # (M, 3)
    point_alpha_after_activation: ti.types.ndarray(ti.f32, ndim=1),  # (M)
    point_color: ti.types.ndarray(ti.f32, ndim=2),  # (M, 3)

    need_extra_info: ti.template(),
    magnitude_grad_viewspace: ti.types.ndarray(ti.f32, ndim=1),  # (N)
    # (H, W, 2)
    magnitude_grad_viewspace_on_image: ti.types.ndarray(ti.f32, ndim=3),
    # (M, 2, 2)
    in_camera_num_affected_pixels: ti.types.ndarray(ti.i32, ndim=1),  # (M)
):
    camera_intrinsics_mat = ti.Matrix(
        [[camera_intrinsics[row, col] for col in ti.static(range(3))] for row in ti.static(range(3))])

    ti.loop_config(block_dim=256)
    for pixel_offset in ti.ndrange(camera_height * camera_width):
        # each block handles one tile, so tile_id is actually block_id
        tile_id = pixel_offset // 256
        thread_id = pixel_offset % 256
        tile_u = ti.cast(tile_id % (camera_width // 16), ti.i32)
        tile_v = ti.cast(tile_id // (camera_width // 16), ti.i32)

        start_offset = tile_points_start[tile_id]
        end_offset = tile_points_end[tile_id]
        tile_point_count = end_offset - start_offset

        tile_point_uv = ti.simt.block.SharedArray(
            (2, 256), dtype=ti.f32)  # 2KB shared memory
        tile_point_uv_conic = ti.simt.block.SharedArray(
            (3, 256), dtype=ti.f32)  # 4KB shared memory
        tile_point_color = ti.simt.block.SharedArray(
            (3, 256), dtype=ti.f32)  # 3KB shared memory
        tile_point_alpha = ti.simt.block.SharedArray(
            (256,), dtype=ti.f32)  # 1KB shared memory

        pixel_offset_in_tile = pixel_offset - tile_id * 256
        pixel_offset_u_in_tile = pixel_offset_in_tile % 16
        pixel_offset_v_in_tile = pixel_offset_in_tile // 16
        pixel_u = tile_u * 16 + pixel_offset_u_in_tile
        pixel_v = tile_v * 16 + pixel_offset_v_in_tile
        last_effective_point = pixel_offset_of_last_effective_point[pixel_v, pixel_u]
        accumulated_alpha: ti.f32 = pixel_accumulated_alpha[pixel_v, pixel_u]
        T_i = 1.0 - accumulated_alpha  # T_i = \prod_{j=1}^{i-1} (1 - a_j)
        # \frac{dC}{da_i} = c_i T(i) - \frac{1}{1 - a_i} \sum_{j=i+1}^{n} c_j a_j T(j)
        # let w_i = \sum_{j=i+1}^{n} c_j a_j T(j)
        # we have w_n = 0, w_{i-1} = w_i + c_i a_i T(i)
        # \frac{dC}{da_i} = c_i T(i) - \frac{1}{1 - a_i} w_i
        w_i = ti.math.vec3(0.0, 0.0, 0.0)

        pixel_rgb_grad = ti.math.vec3(
            rasterized_image_grad[pixel_v, pixel_u, 0], rasterized_image_grad[pixel_v, pixel_u, 1], rasterized_image_grad[pixel_v, pixel_u, 2])
        total_magnitude_grad_viewspace_on_image = ti.math.vec2(0.0, 0.0)

        # for inverse_point_offset in range(effective_point_count):
        # taichi only supports range() with start and end
        # for inverse_point_offset_base in range(0, tile_point_count, 256):
        num_point_blocks = (tile_point_count + 255) // 256
        for point_block_id in range(num_point_blocks):
            inverse_point_offset_base = point_block_id * 256
            block_end_idx_point_offset_with_sort_key = end_offset - inverse_point_offset_base
            block_start_idx_point_offset_with_sort_key = ti.max(
                block_end_idx_point_offset_with_sort_key - 256, 0)
            # in the later loop, we will handle the points in [block_start_idx_point_offset_with_sort_key, block_end_idx_point_offset_with_sort_key)
            # so we need to load the points in [block_start_idx_point_offset_with_sort_key, block_end_idx_point_offset_with_sort_key - 1]
            to_load_idx_point_offset_with_sort_key = block_end_idx_point_offset_with_sort_key - thread_id - 1
            if to_load_idx_point_offset_with_sort_key >= block_start_idx_point_offset_with_sort_key:
                to_load_point_offset = point_offset_with_sort_key[to_load_idx_point_offset_with_sort_key]
                to_load_uv = ti.math.vec2([point_uv[to_load_point_offset, 0], point_uv[to_load_point_offset, 1]])
                
                for i in ti.static(range(2)):
                    tile_point_uv[i, thread_id] = to_load_uv[i]
                
                for i in ti.static(range(3)):
                    tile_point_uv_conic[i, thread_id] = point_uv_conic[to_load_point_offset, i]
                for i in ti.static(range(3)):
                    tile_point_color[i, thread_id] = point_color[to_load_point_offset, i]

                tile_point_alpha[thread_id] = point_alpha_after_activation[to_load_point_offset]

            ti.simt.block.sync()
            max_inverse_point_offset_offset = ti.min(256, tile_point_count - inverse_point_offset_base)
            for inverse_point_offset_offset in range(max_inverse_point_offset_offset):
                inverse_point_offset = inverse_point_offset_base + inverse_point_offset_offset

                idx_point_offset_with_sort_key = end_offset - inverse_point_offset - 1
                if idx_point_offset_with_sort_key >= last_effective_point:
                    continue

                idx_point_offset_with_sort_key_in_block = inverse_point_offset_offset
                uv = ti.math.vec2(tile_point_uv[0, idx_point_offset_with_sort_key_in_block],
                                  tile_point_uv[1, idx_point_offset_with_sort_key_in_block])
                uv_conic = ti.math.vec3([
                    tile_point_uv_conic[0, idx_point_offset_with_sort_key_in_block],
                    tile_point_uv_conic[1, idx_point_offset_with_sort_key_in_block],
                    tile_point_uv_conic[2, idx_point_offset_with_sort_key_in_block],
                ])

                
                point_alpha_after_activation_value = tile_point_alpha[idx_point_offset_with_sort_key_in_block]

                # d_p_d_mean is (2,), d_p_d_cov is (2, 2), needs to be flattened to (4,)
                gaussian_alpha, d_p_d_mean, d_p_d_cov = grad_point_probability_density_from_conic(
                    xy=ti.math.vec2([pixel_u + 0.5, pixel_v + 0.5]),
                    gaussian_mean=uv,
                    conic=uv_conic,
                )
                prod_alpha = gaussian_alpha * point_alpha_after_activation_value
                # from paper: we skip any blending updates with 𝛼 < 𝜖 (we choose 𝜖 as 1
                # 255 ) and also clamp 𝛼 with 0.99 from above.
                if prod_alpha >= 1. / 255.:
                    alpha: ti.f32 = ti.min(prod_alpha, 0.99)
                    color = ti.math.vec3([
                        tile_point_color[0, idx_point_offset_with_sort_key_in_block],
                        tile_point_color[1, idx_point_offset_with_sort_key_in_block],
                        tile_point_color[2, idx_point_offset_with_sort_key_in_block]])

                    T_i = T_i / (1. - alpha)
                    accumulated_alpha = 1. - T_i

                    # print(
                    #     f"({pixel_v}, {pixel_u}, {point_offset}, {point_offset - start_offset}), accumulated_alpha: {accumulated_alpha}")

                    d_pixel_rgb_d_color = alpha * T_i
                    point_grad_color = d_pixel_rgb_d_color * pixel_rgb_grad

                    # \frac{dC}{da_i} = c_i T(i) - \frac{1}{1 - a_i} w_i
                    alpha_grad_from_rgb = (color * T_i - w_i / (1. - alpha)) \
                        * pixel_rgb_grad
                    # w_{i-1} = w_i + c_i a_i T(i)
                    w_i += color * alpha * T_i
                    alpha_grad: ti.f32 = alpha_grad_from_rgb.sum()
                    point_alpha_after_activation_grad = alpha_grad * gaussian_alpha
                    gaussian_point_3d_alpha_grad = point_alpha_after_activation_grad * \
                        (1. - point_alpha_after_activation_value) * \
                        point_alpha_after_activation_value
                    gaussian_alpha_grad = alpha_grad * point_alpha_after_activation_value
                    # gaussian_alpha_grad is dp
                    point_viewspace_grad = gaussian_alpha_grad * \
                        d_p_d_mean  # (2,) as the paper said, view space gradient is used for detect candidates for densification
                    total_magnitude_grad_viewspace_on_image += ti.abs(
                        point_viewspace_grad)
                    point_uv_cov_grad = gaussian_alpha_grad * \
                        d_p_d_cov  # (2, 2)

                    point_offset = point_offset_with_sort_key[idx_point_offset_with_sort_key]
                    point_id = point_id_in_camera_list[point_offset]
                    # atomic accumulate on block shared memory shall be faster
                    for i in ti.static(range(2)):
                        ti.atomic_add(
                            grad_uv[point_id, i], point_viewspace_grad[i])
                    ti.atomic_add(in_camera_grad_uv_cov_buffer[point_offset, 0], 
                                  point_uv_cov_grad[0, 0])
                    ti.atomic_add(in_camera_grad_uv_cov_buffer[point_offset, 1],
                                  point_uv_cov_grad[0, 1])
                    ti.atomic_add(in_camera_grad_uv_cov_buffer[point_offset, 2],
                                  point_uv_cov_grad[1, 1])
                    
                    for i in ti.static(range(3)):
                        ti.atomic_add(in_camera_grad_color_buffer[point_offset, i], point_grad_color[i])
                    ti.atomic_add(grad_pointcloud_features[point_id, 7], gaussian_point_3d_alpha_grad)

                    if need_extra_info:
                        magnitude_point_grad_viewspace = ti.sqrt(point_viewspace_grad[0] ** 2 + point_viewspace_grad[1] ** 2)
                        ti.atomic_add(magnitude_grad_viewspace[point_id], magnitude_point_grad_viewspace)
                        ti.atomic_add(
                            in_camera_num_affected_pixels[point_offset], 1)
            # end of the 256 block loop
            ti.simt.block.sync()
        # end of the backward traversal loop, from last point to first point
        if need_extra_info:
            magnitude_grad_viewspace_on_image[pixel_v, pixel_u,
                                            0] = total_magnitude_grad_viewspace_on_image[0]
            magnitude_grad_viewspace_on_image[pixel_v, pixel_u,
                                            1] = total_magnitude_grad_viewspace_on_image[1]
    # end of per pixel loop

    # one more loop to compute the gradient from viewspace to 3D point
    ti.loop_config(block_dim=256)
    for idx in range(point_id_in_camera_list.shape[0]):
        thread_id = idx % 256
        tile_camera_pose_q_grad = ti.simt.block.SharedArray(
            (256, 4), dtype=ti.f32)  # 2KB shared memory
        tile_camera_pose_t_grad = ti.simt.block.SharedArray(
            (256, 3), dtype=ti.f32)  # 2KB shared memory

        point_id = point_id_in_camera_list[idx]
        gaussian_point_3d = load_point_cloud_row_into_gaussian_point_3d(
            pointcloud=pointcloud,
            pointcloud_features=pointcloud_features,
            point_id=point_id)
        point_grad_uv = ti.math.vec2(
            grad_uv[point_id, 0], grad_uv[point_id, 1])
        point_grad_uv_cov_flat = ti.math.vec4(
            in_camera_grad_uv_cov_buffer[idx, 0],
            in_camera_grad_uv_cov_buffer[idx, 1],
            in_camera_grad_uv_cov_buffer[idx, 1],
            in_camera_grad_uv_cov_buffer[idx, 2],
        )
        point_grad_color = ti.math.vec3(
            in_camera_grad_color_buffer[idx, 0],
            in_camera_grad_color_buffer[idx, 1],
            in_camera_grad_color_buffer[idx, 2],
        )
        point_q_camera_pointcloud = ti.Vector(
            [q_camera_pointcloud[point_object_id[point_id], idx] for idx in ti.static(range(4))])
        point_t_camera_pointcloud = ti.Vector(
            [t_camera_pointcloud[point_object_id[point_id], idx] for idx in ti.static(range(3))])
        ray_origin = ti.Vector(
            [t_pointcloud_camera[point_object_id[point_id], idx] for idx in ti.static(range(3))])
        T_camera_pointcloud_mat = tranform_matrix_from_quaternion_and_translation(
            q=point_q_camera_pointcloud,
            t=point_t_camera_pointcloud,
        )
<<<<<<< HEAD
        T_pointcloud_camera = taichi_inverse_se3(
            T_camera_pointcloud_mat)
        ray_origin = ti.math.vec3(
            [T_pointcloud_camera[0, 3], T_pointcloud_camera[1, 3], T_pointcloud_camera[2, 3]])
        uv, translation_camera = gaussian_point_3d.project_to_camera_position(
            T_camera_world=T_camera_pointcloud_mat,
            projective_transform=camera_intrinsics_mat,
        )
        uv_cov = gaussian_point_3d.project_to_camera_covariance(
            T_camera_world=T_camera_pointcloud_mat,
            projective_transform=camera_intrinsics_mat,
            translation_camera=translation_camera)
        d_uv_d_translation, d_uv_d_q, d_uv_d_t = gaussian_point_3d.project_to_camera_position_by_q_t_jacobian(
            q_camera_world=point_q_camera_pointcloud,
            t_camera_world=point_t_camera_pointcloud,
=======
        translation_camera = ti.Vector([
            point_in_camera[idx, j] for j in ti.static(range(3))])
        d_uv_d_translation = gaussian_point_3d.project_to_camera_position_jacobian(
            T_camera_world=T_camera_pointcloud_mat,
>>>>>>> f3ec21db
            projective_transform=camera_intrinsics_mat,
        )  # (2, 3)
        d_Sigma_prime_d_q, d_Sigma_prime_d_s = gaussian_point_3d.project_to_camera_covariance_jacobian(
            T_camera_world=T_camera_pointcloud_mat,
            projective_transform=camera_intrinsics_mat,
            translation_camera=translation_camera,
        )
        
        ray_direction = gaussian_point_3d.translation - ray_origin
        _, r_jacobian, g_jacobian, b_jacobian = gaussian_point_3d.get_color_with_jacobian_by_ray(
            ray_origin=ray_origin,
            ray_direction=ray_direction,
        )
        color_r_grad = point_grad_color[0] * r_jacobian
        color_g_grad = point_grad_color[1] * g_jacobian
        color_b_grad = point_grad_color[2] * b_jacobian
        translation_grad = point_grad_uv @ d_uv_d_translation

        # cov is Sigma
        gaussian_q_grad = point_grad_uv_cov_flat @ d_Sigma_prime_d_q
        gaussian_s_grad = point_grad_uv_cov_flat @ d_Sigma_prime_d_s
        point_camera_pose_q_grad = point_grad_uv @ d_uv_d_q
        point_camera_pose_t_grad = point_grad_uv @ d_uv_d_t

        for i in ti.static(range(3)):
            grad_pointcloud[point_id, i] = translation_grad[i]
        for i in ti.static(range(4)):
            grad_pointcloud_features[point_id, i] = gaussian_q_grad[i]
        for i in ti.static(range(3)):
            grad_pointcloud_features[point_id, i + 4] = gaussian_s_grad[i]
        for i in ti.static(range(16)):
            grad_pointcloud_features[point_id, i + 8] = color_r_grad[i]
            grad_pointcloud_features[point_id, i + 24] = color_g_grad[i]
            grad_pointcloud_features[point_id, i + 40] = color_b_grad[i]

        for object_id in range(q_camera_pointcloud.shape[0]):
            if point_object_id[point_id] == object_id:
                for i in ti.static(range(4)):
                    tile_camera_pose_q_grad[thread_id, i] = point_camera_pose_q_grad[i]
                for i in ti.static(range(3)):
                    tile_camera_pose_t_grad[thread_id, i] = point_camera_pose_t_grad[i]
            else:
                for i in ti.static(range(4)):
                    tile_camera_pose_q_grad[thread_id, i] = 0.
                for i in ti.static(range(3)):
                    tile_camera_pose_t_grad[thread_id, i] = 0.
            
            # do reduction, for jth each round, s[i] += s[i + 2^j]
            for i in ti.static(range(8)):
                offset = 1 << i
                thread_selector = offset << 1
                if thread_id % thread_selector == 0 and idx + offset < point_id_in_camera_list.shape[0]:
                    for j in ti.static(range(4)):
                        tile_camera_pose_q_grad[thread_id, j] += tile_camera_pose_q_grad[thread_id + offset, j]
                    for j in ti.static(range(3)):
                        tile_camera_pose_t_grad[thread_id, j] += tile_camera_pose_t_grad[thread_id + offset, j]
                ti.simt.block.sync()
            if thread_id == 0:
                for i in ti.static(range(4)):
                    ti.atomic_add(grad_q_camera_pointcloud[object_id, i], tile_camera_pose_q_grad[0, i])
                for i in ti.static(range(3)):
                    ti.atomic_add(grad_t_camera_pointcloud[object_id, i], tile_camera_pose_t_grad[0, i])
            ti.simt.block.sync()
            


class GaussianPointCloudRasterisation(torch.nn.Module):
    @dataclass
    class GaussianPointCloudRasterisationConfig(YAMLWizard):
        near_plane: float = 0.8
        far_plane: float = 1000.
        depth_to_sort_key_scale: float = 100.
        rgb_only: bool = False
        grad_color_factor = 5.
        grad_high_order_color_factor = 1.
        grad_s_factor = 0.5
        grad_q_factor = 1.
        grad_alpha_factor = 20.

    @dataclass
    class GaussianPointCloudRasterisationInput:
        point_cloud: torch.Tensor  # Nx3
        point_cloud_features: torch.Tensor  # NxM
        # (N,), we allow points belong to different objects, 
        # different objects may have different camera poses. 
        # By moving camera, we can actually handle moving rigid objects.
        # if no moving objects, then everything belongs to the same object with id 0.
        # it shall works better once we also optimize for camera pose.
        point_object_id: torch.Tensor  
        point_invalid_mask: torch.Tensor  # N
        camera_info: CameraInfo
        q_pointcloud_camera: torch.Tensor  # Kx4, x to the right, y down, z forward, K is the number of objects
        t_pointcloud_camera: torch.Tensor  # Kx3, x to the right, y down, z forward, K is the number of objects
        color_max_sh_band: int = 2

    @dataclass
    class BackwardValidPointHookInput:
        point_id_in_camera_list: torch.Tensor  # M
        grad_point_in_camera: torch.Tensor  # Mx3
        grad_pointfeatures_in_camera: torch.Tensor  # Mx56
        grad_viewspace: torch.Tensor  # Mx2
        magnitude_grad_viewspace: torch.Tensor  # M
        magnitude_grad_viewspace_on_image: torch.Tensor  # HxWx2
        num_overlap_tiles: torch.Tensor  # M
        num_affected_pixels: torch.Tensor  # M
        point_depth: torch.Tensor  # M
        point_uv_in_camera: torch.Tensor  # Mx2
        grad_q_camera_pointcloud: torch.Tensor  # Kx4
        grad_t_camera_pointcloud: torch.Tensor  # Kx3

    def __init__(
        self,
        config: GaussianPointCloudRasterisationConfig,
        backward_valid_point_hook: Optional[Callable[[
            BackwardValidPointHookInput], None]] = None,
    ):
        super().__init__()
        self.config = config

        class _module_function(torch.autograd.Function):

            @staticmethod
            def forward(ctx,
                        pointcloud,
                        pointcloud_features,
                        point_invalid_mask,
                        point_object_id,
                        q_camera_pointcloud,
                        t_camera_pointcloud,
                        camera_info,
                        color_max_sh_band,
                        ):
                point_in_camera_mask = torch.zeros(
                    size=(pointcloud.shape[0],), dtype=torch.int8, device=pointcloud.device)
                point_id = torch.arange(
                    pointcloud.shape[0], dtype=torch.int32, device=pointcloud.device)
                filter_point_in_camera(
                    pointcloud=pointcloud,
                    point_invalid_mask=point_invalid_mask,
                    point_object_id=point_object_id,
                    camera_intrinsics=camera_info.camera_intrinsics,
                    q_camera_pointcloud=q_camera_pointcloud,
                    t_camera_pointcloud=t_camera_pointcloud,
                    point_in_camera_mask=point_in_camera_mask,
                    near_plane=self.config.near_plane,
                    far_plane=self.config.far_plane,
                    camera_height=camera_info.camera_height,
                    camera_width=camera_info.camera_width,
                )
                point_in_camera_mask = point_in_camera_mask.bool()
                point_id_in_camera_list = point_id[point_in_camera_mask].contiguous(
                )
                del point_id
                del point_in_camera_mask

                num_points_in_camera = point_id_in_camera_list.shape[0]

                point_uv = torch.empty(
                    size=(num_points_in_camera, 2), dtype=torch.float32, device=pointcloud.device)
                point_alpha_after_activation = torch.empty(
                    size=(num_points_in_camera,), dtype=torch.float32, device=pointcloud.device)
                point_in_camera = torch.empty(
                    size=(num_points_in_camera, 3), dtype=torch.float32, device=pointcloud.device)
                point_uv_conic = torch.empty(
                    size=(num_points_in_camera, 3), dtype=torch.float32, device=pointcloud.device)
                point_color = torch.zeros(
                    size=(num_points_in_camera, 3), dtype=torch.float32, device=pointcloud.device)
                point_radii = torch.empty(
                    size=(num_points_in_camera,), dtype=torch.float32, device=pointcloud.device)


                generate_point_attributes_in_camera_plane(
                    pointcloud=pointcloud,
                    pointcloud_features=pointcloud_features,
                    point_object_id=point_object_id,
                    camera_intrinsics=camera_info.camera_intrinsics,
                    point_id_list=point_id_in_camera_list,
                    q_camera_pointcloud=q_camera_pointcloud,
                    t_camera_pointcloud=t_camera_pointcloud,
                    point_uv=point_uv,
                    point_in_camera=point_in_camera,
                    point_uv_conic=point_uv_conic,
                    point_alpha_after_activation=point_alpha_after_activation,
                    point_color=point_color,
                    point_radii=point_radii,
                )

                num_overlap_tiles = torch.empty_like(point_id_in_camera_list)
                generate_num_overlap_tiles(
                    num_overlap_tiles=num_overlap_tiles,
                    point_uv=point_uv,
                    point_radii=point_radii,
                    camera_width=camera_info.camera_width,
                    camera_height=camera_info.camera_height,
                )
                accumulated_num_overlap_tiles = torch.cumsum(
                    num_overlap_tiles, dim=0)
                if len(accumulated_num_overlap_tiles) > 0:
                    total_num_overlap_tiles = accumulated_num_overlap_tiles[-1]
                else:
                    total_num_overlap_tiles = 0
                accumulated_num_overlap_tiles = torch.cat(
                    (torch.zeros(size=(1,), dtype=torch.int32, device=pointcloud.device),
                     accumulated_num_overlap_tiles[:-1]))
                # del num_overlap_tiles
                point_in_camera_sort_key = torch.empty(
                    size=(total_num_overlap_tiles,), dtype=torch.int64, device=pointcloud.device)
                point_offset_with_sort_key = torch.empty(
                    size=(total_num_overlap_tiles,), dtype=torch.int32, device=pointcloud.device)
                if point_in_camera_sort_key.shape[0] > 0:
                    generate_point_sort_key_by_num_overlap_tiles(
                        point_uv=point_uv,
                        point_in_camera=point_in_camera,
                        point_radii=point_radii,
                        accumulated_num_overlap_tiles=accumulated_num_overlap_tiles,
                        point_offset_with_sort_key=point_offset_with_sort_key,
                        point_in_camera_sort_key=point_in_camera_sort_key,
                        camera_width=camera_info.camera_width,
                        camera_height=camera_info.camera_height,
                        depth_to_sort_key_scale=self.config.depth_to_sort_key_scale,
                    )

                point_in_camera_sort_key, permutation = point_in_camera_sort_key.sort()
                point_offset_with_sort_key = point_offset_with_sort_key[permutation].contiguous(
                )  # now the point_offset_with_sort_key is sorted by the sort_key
                del permutation
                tiles_per_row = camera_info.camera_width // 16
                tiles_per_col = camera_info.camera_height // 16
                tile_points_start = torch.zeros(size=(
                    tiles_per_row * tiles_per_col,), dtype=torch.int32, device=pointcloud.device)
                tile_points_end = torch.zeros(size=(
                    tiles_per_row * tiles_per_col,), dtype=torch.int32, device=pointcloud.device)

                if point_in_camera_sort_key.shape[0] > 0:
                    find_tile_start_and_end(
                        point_in_camera_sort_key=point_in_camera_sort_key,
                        tile_points_start=tile_points_start,
                        tile_points_end=tile_points_end,
                    )

                rasterized_image = torch.empty(
                    camera_info.camera_height, camera_info.camera_width, 3, dtype=torch.float32, device=pointcloud.device)
                rasterized_depth = torch.empty(
                    camera_info.camera_height, camera_info.camera_width, dtype=torch.float32, device=pointcloud.device)
                pixel_accumulated_alpha = torch.empty(
                    camera_info.camera_height, camera_info.camera_width, dtype=torch.float32, device=pointcloud.device)
                pixel_offset_of_last_effective_point = torch.empty(
                    camera_info.camera_height, camera_info.camera_width, dtype=torch.int32, device=pointcloud.device)
                pixel_valid_point_count = torch.empty(
                    camera_info.camera_height, camera_info.camera_width, dtype=torch.int32, device=pointcloud.device)
                # print(f"num_points: {pointcloud.shape[0]}, num_points_in_camera: {num_points_in_camera}, num_points_rendered: {point_in_camera_sort_key.shape[0]}")
                if point_in_camera_sort_key.shape[0] > 0:
                    gaussian_point_rasterisation(
                        camera_height=camera_info.camera_height,
                        camera_width=camera_info.camera_width,
                        tile_points_start=tile_points_start,
                        tile_points_end=tile_points_end,
                        point_offset_with_sort_key=point_offset_with_sort_key,
                        point_uv=point_uv,
                        point_in_camera=point_in_camera,
                        point_uv_conic=point_uv_conic,
                        point_alpha_after_activation=point_alpha_after_activation,
                        point_color=point_color,
                        rasterized_image=rasterized_image,
                        rgb_only=self.config.rgb_only,
                        rasterized_depth=rasterized_depth,
                        pixel_accumulated_alpha=pixel_accumulated_alpha,
                        pixel_offset_of_last_effective_point=pixel_offset_of_last_effective_point,
                        pixel_valid_point_count=pixel_valid_point_count)
                ctx.save_for_backward(
                    pointcloud,
                    pointcloud_features,
                    # point_id_with_sort_key is sorted by tile and depth and has duplicated points, e.g. one points is belong to multiple tiles
                    point_offset_with_sort_key,
                    point_id_in_camera_list,  # point_in_camera_id does not have duplicated points
                    tile_points_start,
                    tile_points_end,
                    pixel_accumulated_alpha,
                    pixel_offset_of_last_effective_point,
                    num_overlap_tiles,
                    point_object_id,
                    q_camera_pointcloud,
                    t_camera_pointcloud,
                    point_uv,
                    point_in_camera,
                    point_uv_conic,
                    point_alpha_after_activation,
                    point_color,
                )
                ctx.camera_info = camera_info
                ctx.color_max_sh_band = color_max_sh_band
                # rasterized_image.requires_grad_(True)
                return rasterized_image, rasterized_depth, pixel_valid_point_count

            @staticmethod
            def backward(ctx, grad_rasterized_image, grad_rasterized_depth, grad_pixel_valid_point_count):
                grad_pointcloud = grad_pointcloud_features = grad_q_camera_pointcloud = grad_t_camera_pointcloud = None
                if ctx.needs_input_grad[0] or ctx.needs_input_grad[1]:
                    pointcloud, \
                        pointcloud_features, \
                        point_offset_with_sort_key, \
                        point_id_in_camera_list, \
                        tile_points_start, \
                        tile_points_end, \
                        pixel_accumulated_alpha, \
                        pixel_offset_of_last_effective_point, \
                        num_overlap_tiles, \
                        point_object_id, \
                        q_camera_pointcloud, \
                        t_camera_pointcloud, \
                        point_uv, \
                        point_in_camera, \
                        point_uv_conic, \
                        point_alpha_after_activation, \
                        point_color = ctx.saved_tensors
                    camera_info = ctx.camera_info
                    color_max_sh_band = ctx.color_max_sh_band
                    grad_rasterized_image = grad_rasterized_image.contiguous()
                    grad_pointcloud = torch.zeros_like(pointcloud)
                    grad_pointcloud_features = torch.zeros_like(
                        pointcloud_features)

                    grad_viewspace = torch.zeros(
                        size=(pointcloud.shape[0], 2), dtype=torch.float32, device=pointcloud.device)
                    magnitude_grad_viewspace = torch.zeros(
                        size=(pointcloud.shape[0], ), dtype=torch.float32, device=pointcloud.device)
                    magnitude_grad_viewspace_on_image = torch.empty_like(
                        grad_rasterized_image[:, :, :2])

                    in_camera_grad_uv_cov_buffer = torch.zeros(
                        size=(point_id_in_camera_list.shape[0], 3), dtype=torch.float32, device=pointcloud.device)
                    in_camera_grad_color_buffer = torch.zeros(
                        size=(point_id_in_camera_list.shape[0], 3), dtype=torch.float32, device=pointcloud.device)
                    in_camera_num_affected_pixels = torch.zeros(
                        size=(point_id_in_camera_list.shape[0],), dtype=torch.int32, device=pointcloud.device)
                    grad_q_camera_pointcloud = torch.zeros_like(q_camera_pointcloud)
                    grad_t_camera_pointcloud = torch.zeros_like(t_camera_pointcloud)

                    gaussian_point_rasterisation_backward(
                        camera_height=camera_info.camera_height,
                        camera_width=camera_info.camera_width,
                        camera_intrinsics=camera_info.camera_intrinsics,
                        point_object_id=point_object_id,
                        q_camera_pointcloud=q_camera_pointcloud,
                        t_camera_pointcloud=t_camera_pointcloud,
                        t_pointcloud_camera=t_pointcloud_camera,
                        pointcloud=pointcloud,
                        pointcloud_features=pointcloud_features,
                        tile_points_start=tile_points_start,
                        tile_points_end=tile_points_end,
                        point_offset_with_sort_key=point_offset_with_sort_key,
                        point_id_in_camera_list=point_id_in_camera_list,
                        rasterized_image_grad=grad_rasterized_image,
                        pixel_accumulated_alpha=pixel_accumulated_alpha,
                        pixel_offset_of_last_effective_point=pixel_offset_of_last_effective_point,
                        grad_pointcloud=grad_pointcloud,
                        grad_pointcloud_features=grad_pointcloud_features,
                        grad_uv=grad_viewspace,
<<<<<<< HEAD
                        grad_q_camera_pointcloud=grad_q_camera_pointcloud,
                        grad_t_camera_pointcloud=grad_t_camera_pointcloud,
                        magnitude_grad_uv=magnitude_grad_viewspace,
                        magnitude_grad_viewspace_on_image=magnitude_grad_viewspace_on_image,
                        in_camera_grad_uv_cov_buffer=in_camera_grad_uv_cov_buffer,
                        in_camera_grad_color_buffer=in_camera_grad_color_buffer,
                        in_camera_num_affected_pixels=in_camera_num_affected_pixels,
=======
                        in_camera_grad_uv_cov_buffer=in_camera_grad_uv_cov_buffer,
                        in_camera_grad_color_buffer=in_camera_grad_color_buffer,
>>>>>>> f3ec21db
                        point_uv=point_uv,
                        point_in_camera=point_in_camera,
                        point_uv_conic=point_uv_conic,
                        point_alpha_after_activation=point_alpha_after_activation,
                        point_color=point_color,
                        need_extra_info=True,
                        magnitude_grad_viewspace=magnitude_grad_viewspace,
                        magnitude_grad_viewspace_on_image=magnitude_grad_viewspace_on_image,
                        in_camera_num_affected_pixels=in_camera_num_affected_pixels,
                    )
                    del tile_points_start, tile_points_end, pixel_accumulated_alpha, pixel_offset_of_last_effective_point
                    grad_pointcloud_features = self._clear_grad_by_color_max_sh_band(
                        grad_pointcloud_features=grad_pointcloud_features,
                        color_max_sh_band=color_max_sh_band)
                    grad_pointcloud_features[:,
                                             :4] *= self.config.grad_q_factor
                    grad_pointcloud_features[:,
                                             4:7] *= self.config.grad_s_factor
                    grad_pointcloud_features[:,
                                             7] *= self.config.grad_alpha_factor
                    
                    # 8, 24, 40 are the zero order coefficients of the SH basis
                    grad_pointcloud_features[:, 8] *= self.config.grad_color_factor
                    grad_pointcloud_features[:, 24] *= self.config.grad_color_factor
                    grad_pointcloud_features[:, 40] *= self.config.grad_color_factor
                    # other coefficients are the higher order coefficients of the SH basis
                    grad_pointcloud_features[:, 9:24] *= self.config.grad_high_order_color_factor
                    grad_pointcloud_features[:, 25:40] *= self.config.grad_high_order_color_factor
                    grad_pointcloud_features[:, 41:] *= self.config.grad_high_order_color_factor
                    

                    if backward_valid_point_hook is not None:
                        backward_valid_point_hook_input = GaussianPointCloudRasterisation.BackwardValidPointHookInput(
                            point_id_in_camera_list=point_id_in_camera_list,
                            grad_point_in_camera=grad_pointcloud[point_id_in_camera_list],
                            grad_pointfeatures_in_camera=grad_pointcloud_features[
                                point_id_in_camera_list],
                            grad_viewspace=grad_viewspace[point_id_in_camera_list],
                            magnitude_grad_viewspace=magnitude_grad_viewspace[point_id_in_camera_list],
                            magnitude_grad_viewspace_on_image=magnitude_grad_viewspace_on_image,
                            num_overlap_tiles=num_overlap_tiles,
                            num_affected_pixels=in_camera_num_affected_pixels,
                            point_uv_in_camera=point_uv,
                            point_depth=point_in_camera[:, 2],
                            grad_q_camera_pointcloud=grad_q_camera_pointcloud,
                            grad_t_camera_pointcloud=grad_t_camera_pointcloud,
                        )
                        backward_valid_point_hook(
                            backward_valid_point_hook_input)
                """_summary_
                pointcloud,
                        pointcloud_features,
                        point_invalid_mask,
                        point_object_id,
                        q_pointcloud_camera,
                        t_pointcloud_camera,
                        camera_info,
                        color_max_sh_band,

                Returns:
                    _type_: _description_
                """

                return grad_pointcloud, \
                    grad_pointcloud_features, \
                    None, \
                    None, \
                    grad_q_camera_pointcloud, \
                    grad_t_camera_pointcloud, \
                    None, None

        self._module_function = _module_function

    def _clear_grad_by_color_max_sh_band(self, grad_pointcloud_features: torch.Tensor, color_max_sh_band: int):
        if color_max_sh_band == 0:
            grad_pointcloud_features[:, 8 + 1: 8 + 16] = 0.
            grad_pointcloud_features[:, 24 + 1: 24 + 16] = 0.
            grad_pointcloud_features[:, 40 + 1: 40 + 16] = 0.
        elif color_max_sh_band == 1:
            grad_pointcloud_features[:, 8 + 4: 8 + 16] = 0.
            grad_pointcloud_features[:, 24 + 4: 24 + 16] = 0.
            grad_pointcloud_features[:, 40 + 4: 40 + 16] = 0.
        elif color_max_sh_band == 2:
            grad_pointcloud_features[:, 8 + 9: 8 + 16] = 0.
            grad_pointcloud_features[:, 24 + 9: 24 + 16] = 0.
            grad_pointcloud_features[:, 40 + 9: 40 + 16] = 0.
        elif color_max_sh_band >= 3:
            pass
        return grad_pointcloud_features

    def forward(self, input_data: GaussianPointCloudRasterisationInput):
        pointcloud = input_data.point_cloud
        pointcloud_features = input_data.point_cloud_features
        point_invalid_mask = input_data.point_invalid_mask
        point_object_id = input_data.point_object_id
        q_pointcloud_camera = input_data.q_pointcloud_camera
        t_pointcloud_camera = input_data.t_pointcloud_camera
        q_camera_pointcloud, t_camera_pointcloud = inverse_se3_qt_torch(
            q=q_pointcloud_camera, t=t_pointcloud_camera)
        color_max_sh_band = input_data.color_max_sh_band
        camera_info = input_data.camera_info
        assert camera_info.camera_width % 16 == 0
        assert camera_info.camera_height % 16 == 0
        return self._module_function.apply(
            pointcloud,
            pointcloud_features,
            point_invalid_mask,
            point_object_id,
            q_camera_pointcloud,
            t_camera_pointcloud,
            camera_info,
            color_max_sh_band,
        )<|MERGE_RESOLUTION|>--- conflicted
+++ resolved
@@ -74,6 +74,7 @@
         else:
             point_in_camera_mask[point_id] = ti.cast(0, ti.i8)
 
+
 @ti.func
 def get_bounding_box_by_point_and_radii(
     uv: ti.math.vec2,  # (2)
@@ -81,7 +82,7 @@
     camera_width: ti.i32,
     camera_height: ti.i32,
 ):
-    radii = ti.max(radii, 1.0) # avoid zero radii, at least 1 pixel
+    radii = ti.max(radii, 1.0)  # avoid zero radii, at least 1 pixel
     min_u = ti.max(0.0, uv[0] - radii)
     max_u = uv[0] + radii
     min_v = ti.max(0.0, uv[1] - radii)
@@ -93,9 +94,10 @@
     min_tile_v = ti.cast(min_v // 16, ti.i32)
     min_tile_v = ti.min(min_tile_v, camera_height // 16)
     max_tile_v = ti.cast(max_v // 16, ti.i32) + 1
-    max_tile_v = ti.min(ti.max(max_tile_v, min_tile_v + 1), camera_height // 16)
+    max_tile_v = ti.min(ti.max(max_tile_v, min_tile_v + 1),
+                        camera_height // 16)
     return min_tile_u, max_tile_u, min_tile_v, max_tile_v
-    
+
 
 @ti.kernel
 def generate_num_overlap_tiles(
@@ -116,7 +118,8 @@
             camera_width=camera_width,
             camera_height=camera_height,
         )
-        overlap_tiles_count = (max_tile_u - min_tile_u) * (max_tile_v - min_tile_v)
+        overlap_tiles_count = (max_tile_u - min_tile_u) * \
+            (max_tile_v - min_tile_v)
         num_overlap_tiles[point_offset] = overlap_tiles_count
 
 
@@ -152,16 +155,16 @@
             point_depth * depth_to_sort_key_scale, ti.i32)
         for tile_u in range(min_tile_u, max_tile_u):
             for tile_v in range(min_tile_v, max_tile_v):
-                    overlap_tiles_count = (max_tile_v - min_tile_v) * \
-                        (tile_u - min_tile_u) + (tile_v - min_tile_v)
-                    key_idx = accumulated_num_overlap_tiles[point_offset] + \
-                        overlap_tiles_count
-                    encoded_tile_id = ti.cast(
-                        tile_u + tile_v * (camera_width // 16), ti.i32)
-                    sort_key = ti.cast(encoded_projected_depth, ti.i64) + \
-                        (ti.cast(encoded_tile_id, ti.i64) << 32)
-                    point_in_camera_sort_key[key_idx] = sort_key
-                    point_offset_with_sort_key[key_idx] = point_offset
+                overlap_tiles_count = (max_tile_v - min_tile_v) * \
+                    (tile_u - min_tile_u) + (tile_v - min_tile_v)
+                key_idx = accumulated_num_overlap_tiles[point_offset] + \
+                    overlap_tiles_count
+                encoded_tile_id = ti.cast(
+                    tile_u + tile_v * (camera_width // 16), ti.i32)
+                sort_key = ti.cast(encoded_projected_depth, ti.i64) + \
+                    (ti.cast(encoded_tile_id, ti.i64) << 32)
+                point_in_camera_sort_key[key_idx] = sort_key
+                point_offset_with_sort_key[key_idx] = point_offset
 
 
 @ti.kernel
@@ -227,6 +230,7 @@
     )
     return gaussian_point_3d
 
+
 @ti.kernel
 def generate_point_attributes_in_camera_plane(
     pointcloud: ti.types.ndarray(ti.f32, ndim=2),  # (N, 3)
@@ -281,7 +285,8 @@
         point_uv[idx, 0], point_uv[idx, 1] = uv[0], uv[1]
         point_in_camera[idx, 0], point_in_camera[idx, 1], point_in_camera[idx,
                                                                           2] = xyz_in_camera[0], xyz_in_camera[1], xyz_in_camera[2]
-        point_uv_conic[idx, 0], point_uv_conic[idx, 1], point_uv_conic[idx, 2] = uv_conic.x, uv_conic.y, uv_conic.z
+        point_uv_conic[idx, 0], point_uv_conic[idx,
+                                               1], point_uv_conic[idx, 2] = uv_conic.x, uv_conic.y, uv_conic.z
         point_alpha_after_activation[idx] = 1. / \
             (1. + ti.math.exp(-gaussian_point_3d.alpha))
 
@@ -299,6 +304,7 @@
         # 3.0 is a value from experiment
         radii = ti.sqrt(large_eigen_values) * 3.0
         point_radii[idx] = radii
+
 
 @ti.kernel
 def gaussian_point_rasterisation(
@@ -371,19 +377,26 @@
                 to_load_point_offset = point_offset_with_sort_key[to_load_idx_point_offset_with_sort_key]
                 tile_point_uv[0, thread_id] = point_uv[to_load_point_offset, 0]
                 tile_point_uv[1, thread_id] = point_uv[to_load_point_offset, 1]
-                tile_point_uv_conic[0, thread_id] = point_uv_conic[to_load_point_offset, 0]
-                tile_point_uv_conic[1, thread_id] = point_uv_conic[to_load_point_offset, 1]
-                tile_point_uv_conic[2, thread_id] = point_uv_conic[to_load_point_offset, 2]
+                tile_point_uv_conic[0,
+                                    thread_id] = point_uv_conic[to_load_point_offset, 0]
+                tile_point_uv_conic[1,
+                                    thread_id] = point_uv_conic[to_load_point_offset, 1]
+                tile_point_uv_conic[2,
+                                    thread_id] = point_uv_conic[to_load_point_offset, 2]
                 if not rgb_only:
                     tile_point_depth[thread_id] = point_in_camera[to_load_point_offset, 2]
                 tile_point_alpha[thread_id] = point_alpha_after_activation[to_load_point_offset]
 
-                tile_point_color[0, thread_id] = point_color[to_load_point_offset, 0]
-                tile_point_color[1, thread_id] = point_color[to_load_point_offset, 1]
-                tile_point_color[2, thread_id] = point_color[to_load_point_offset, 2]
+                tile_point_color[0,
+                                 thread_id] = point_color[to_load_point_offset, 0]
+                tile_point_color[1,
+                                 thread_id] = point_color[to_load_point_offset, 1]
+                tile_point_color[2,
+                                 thread_id] = point_color[to_load_point_offset, 2]
 
             ti.simt.block.sync()
-            max_point_group_offset: ti.i32 = ti.min(256, num_points_in_tile - point_group_id * 256)
+            max_point_group_offset: ti.i32 = ti.min(
+                256, num_points_in_tile - point_group_id * 256)
             for point_group_offset in range(max_point_group_offset):
                 if pixel_saturated:
                     break
@@ -394,7 +407,7 @@
                 uv = ti.math.vec2(
                     [tile_point_uv[0, point_group_offset], tile_point_uv[1, point_group_offset]])
                 uv_conic = ti.math.vec3([tile_point_uv_conic[0, point_group_offset], tile_point_uv_conic[1, point_group_offset],
-                                            tile_point_uv_conic[2, point_group_offset]])
+                                         tile_point_uv_conic[2, point_group_offset]])
                 point_alpha_after_activation_value = tile_point_alpha[point_group_offset]
                 color = ti.math.vec3([tile_point_color[0, point_group_offset],
                                      tile_point_color[1, point_group_offset], tile_point_color[2, point_group_offset]])
@@ -440,7 +453,7 @@
                 ti.max(depth_normalization_factor, 1e-6)
             pixel_accumulated_alpha[pixel_v, pixel_u] = 1. - T_i
             pixel_offset_of_last_effective_point[pixel_v,
-                                                pixel_u] = offset_of_last_effective_point
+                                                 pixel_u] = offset_of_last_effective_point
             pixel_valid_point_count[pixel_v, pixel_u] = valid_point_count
     # end of pixel loop
 
@@ -470,7 +483,7 @@
     grad_q_camera_pointcloud: ti.types.ndarray(ti.f32, ndim=2),  # (K, 4)
     grad_t_camera_pointcloud: ti.types.ndarray(ti.f32, ndim=2),  # (K, 3)
     grad_uv: ti.types.ndarray(ti.f32, ndim=2),  # (N, 2)
-    
+
     in_camera_grad_uv_cov_buffer: ti.types.ndarray(ti.f32, ndim=2),
     in_camera_grad_color_buffer: ti.types.ndarray(ti.f32, ndim=2),  # (M, 3)
 
@@ -543,20 +556,24 @@
             to_load_idx_point_offset_with_sort_key = block_end_idx_point_offset_with_sort_key - thread_id - 1
             if to_load_idx_point_offset_with_sort_key >= block_start_idx_point_offset_with_sort_key:
                 to_load_point_offset = point_offset_with_sort_key[to_load_idx_point_offset_with_sort_key]
-                to_load_uv = ti.math.vec2([point_uv[to_load_point_offset, 0], point_uv[to_load_point_offset, 1]])
-                
+                to_load_uv = ti.math.vec2(
+                    [point_uv[to_load_point_offset, 0], point_uv[to_load_point_offset, 1]])
+
                 for i in ti.static(range(2)):
                     tile_point_uv[i, thread_id] = to_load_uv[i]
-                
+
                 for i in ti.static(range(3)):
-                    tile_point_uv_conic[i, thread_id] = point_uv_conic[to_load_point_offset, i]
+                    tile_point_uv_conic[i,
+                                        thread_id] = point_uv_conic[to_load_point_offset, i]
                 for i in ti.static(range(3)):
-                    tile_point_color[i, thread_id] = point_color[to_load_point_offset, i]
+                    tile_point_color[i,
+                                     thread_id] = point_color[to_load_point_offset, i]
 
                 tile_point_alpha[thread_id] = point_alpha_after_activation[to_load_point_offset]
 
             ti.simt.block.sync()
-            max_inverse_point_offset_offset = ti.min(256, tile_point_count - inverse_point_offset_base)
+            max_inverse_point_offset_offset = ti.min(
+                256, tile_point_count - inverse_point_offset_base)
             for inverse_point_offset_offset in range(max_inverse_point_offset_offset):
                 inverse_point_offset = inverse_point_offset_base + inverse_point_offset_offset
 
@@ -568,13 +585,16 @@
                 uv = ti.math.vec2(tile_point_uv[0, idx_point_offset_with_sort_key_in_block],
                                   tile_point_uv[1, idx_point_offset_with_sort_key_in_block])
                 uv_conic = ti.math.vec3([
-                    tile_point_uv_conic[0, idx_point_offset_with_sort_key_in_block],
-                    tile_point_uv_conic[1, idx_point_offset_with_sort_key_in_block],
-                    tile_point_uv_conic[2, idx_point_offset_with_sort_key_in_block],
+                    tile_point_uv_conic[0,
+                                        idx_point_offset_with_sort_key_in_block],
+                    tile_point_uv_conic[1,
+                                        idx_point_offset_with_sort_key_in_block],
+                    tile_point_uv_conic[2,
+                                        idx_point_offset_with_sort_key_in_block],
                 ])
 
-                
-                point_alpha_after_activation_value = tile_point_alpha[idx_point_offset_with_sort_key_in_block]
+                point_alpha_after_activation_value = tile_point_alpha[
+                    idx_point_offset_with_sort_key_in_block]
 
                 # d_p_d_mean is (2,), d_p_d_cov is (2, 2), needs to be flattened to (4,)
                 gaussian_alpha, d_p_d_mean, d_p_d_cov = grad_point_probability_density_from_conic(
@@ -588,8 +608,10 @@
                 if prod_alpha >= 1. / 255.:
                     alpha: ti.f32 = ti.min(prod_alpha, 0.99)
                     color = ti.math.vec3([
-                        tile_point_color[0, idx_point_offset_with_sort_key_in_block],
-                        tile_point_color[1, idx_point_offset_with_sort_key_in_block],
+                        tile_point_color[0,
+                                         idx_point_offset_with_sort_key_in_block],
+                        tile_point_color[1,
+                                         idx_point_offset_with_sort_key_in_block],
                         tile_point_color[2, idx_point_offset_with_sort_key_in_block]])
 
                     T_i = T_i / (1. - alpha)
@@ -626,20 +648,24 @@
                     for i in ti.static(range(2)):
                         ti.atomic_add(
                             grad_uv[point_id, i], point_viewspace_grad[i])
-                    ti.atomic_add(in_camera_grad_uv_cov_buffer[point_offset, 0], 
+                    ti.atomic_add(in_camera_grad_uv_cov_buffer[point_offset, 0],
                                   point_uv_cov_grad[0, 0])
                     ti.atomic_add(in_camera_grad_uv_cov_buffer[point_offset, 1],
                                   point_uv_cov_grad[0, 1])
                     ti.atomic_add(in_camera_grad_uv_cov_buffer[point_offset, 2],
                                   point_uv_cov_grad[1, 1])
-                    
+
                     for i in ti.static(range(3)):
-                        ti.atomic_add(in_camera_grad_color_buffer[point_offset, i], point_grad_color[i])
-                    ti.atomic_add(grad_pointcloud_features[point_id, 7], gaussian_point_3d_alpha_grad)
+                        ti.atomic_add(
+                            in_camera_grad_color_buffer[point_offset, i], point_grad_color[i])
+                    ti.atomic_add(
+                        grad_pointcloud_features[point_id, 7], gaussian_point_3d_alpha_grad)
 
                     if need_extra_info:
-                        magnitude_point_grad_viewspace = ti.sqrt(point_viewspace_grad[0] ** 2 + point_viewspace_grad[1] ** 2)
-                        ti.atomic_add(magnitude_grad_viewspace[point_id], magnitude_point_grad_viewspace)
+                        magnitude_point_grad_viewspace = ti.sqrt(
+                            point_viewspace_grad[0] ** 2 + point_viewspace_grad[1] ** 2)
+                        ti.atomic_add(
+                            magnitude_grad_viewspace[point_id], magnitude_point_grad_viewspace)
                         ti.atomic_add(
                             in_camera_num_affected_pixels[point_offset], 1)
             # end of the 256 block loop
@@ -647,9 +673,9 @@
         # end of the backward traversal loop, from last point to first point
         if need_extra_info:
             magnitude_grad_viewspace_on_image[pixel_v, pixel_u,
-                                            0] = total_magnitude_grad_viewspace_on_image[0]
+                                              0] = total_magnitude_grad_viewspace_on_image[0]
             magnitude_grad_viewspace_on_image[pixel_v, pixel_u,
-                                            1] = total_magnitude_grad_viewspace_on_image[1]
+                                              1] = total_magnitude_grad_viewspace_on_image[1]
     # end of per pixel loop
 
     # one more loop to compute the gradient from viewspace to 3D point
@@ -689,28 +715,11 @@
             q=point_q_camera_pointcloud,
             t=point_t_camera_pointcloud,
         )
-<<<<<<< HEAD
-        T_pointcloud_camera = taichi_inverse_se3(
-            T_camera_pointcloud_mat)
-        ray_origin = ti.math.vec3(
-            [T_pointcloud_camera[0, 3], T_pointcloud_camera[1, 3], T_pointcloud_camera[2, 3]])
-        uv, translation_camera = gaussian_point_3d.project_to_camera_position(
-            T_camera_world=T_camera_pointcloud_mat,
-            projective_transform=camera_intrinsics_mat,
-        )
-        uv_cov = gaussian_point_3d.project_to_camera_covariance(
-            T_camera_world=T_camera_pointcloud_mat,
-            projective_transform=camera_intrinsics_mat,
-            translation_camera=translation_camera)
+        translation_camera = ti.Vector([
+            point_in_camera[idx, j] for j in ti.static(range(3))])
         d_uv_d_translation, d_uv_d_q, d_uv_d_t = gaussian_point_3d.project_to_camera_position_by_q_t_jacobian(
             q_camera_world=point_q_camera_pointcloud,
             t_camera_world=point_t_camera_pointcloud,
-=======
-        translation_camera = ti.Vector([
-            point_in_camera[idx, j] for j in ti.static(range(3))])
-        d_uv_d_translation = gaussian_point_3d.project_to_camera_position_jacobian(
-            T_camera_world=T_camera_pointcloud_mat,
->>>>>>> f3ec21db
             projective_transform=camera_intrinsics_mat,
         )  # (2, 3)
         d_Sigma_prime_d_q, d_Sigma_prime_d_s = gaussian_point_3d.project_to_camera_covariance_jacobian(
@@ -718,7 +727,7 @@
             projective_transform=camera_intrinsics_mat,
             translation_camera=translation_camera,
         )
-        
+
         ray_direction = gaussian_point_3d.translation - ray_origin
         _, r_jacobian, g_jacobian, b_jacobian = gaussian_point_3d.get_color_with_jacobian_by_ray(
             ray_origin=ray_origin,
@@ -749,32 +758,37 @@
         for object_id in range(q_camera_pointcloud.shape[0]):
             if point_object_id[point_id] == object_id:
                 for i in ti.static(range(4)):
-                    tile_camera_pose_q_grad[thread_id, i] = point_camera_pose_q_grad[i]
+                    tile_camera_pose_q_grad[thread_id,
+                                            i] = point_camera_pose_q_grad[i]
                 for i in ti.static(range(3)):
-                    tile_camera_pose_t_grad[thread_id, i] = point_camera_pose_t_grad[i]
+                    tile_camera_pose_t_grad[thread_id,
+                                            i] = point_camera_pose_t_grad[i]
             else:
                 for i in ti.static(range(4)):
                     tile_camera_pose_q_grad[thread_id, i] = 0.
                 for i in ti.static(range(3)):
                     tile_camera_pose_t_grad[thread_id, i] = 0.
-            
+
             # do reduction, for jth each round, s[i] += s[i + 2^j]
             for i in ti.static(range(8)):
                 offset = 1 << i
                 thread_selector = offset << 1
                 if thread_id % thread_selector == 0 and idx + offset < point_id_in_camera_list.shape[0]:
                     for j in ti.static(range(4)):
-                        tile_camera_pose_q_grad[thread_id, j] += tile_camera_pose_q_grad[thread_id + offset, j]
+                        tile_camera_pose_q_grad[thread_id,
+                                                j] += tile_camera_pose_q_grad[thread_id + offset, j]
                     for j in ti.static(range(3)):
-                        tile_camera_pose_t_grad[thread_id, j] += tile_camera_pose_t_grad[thread_id + offset, j]
+                        tile_camera_pose_t_grad[thread_id,
+                                                j] += tile_camera_pose_t_grad[thread_id + offset, j]
                 ti.simt.block.sync()
             if thread_id == 0:
                 for i in ti.static(range(4)):
-                    ti.atomic_add(grad_q_camera_pointcloud[object_id, i], tile_camera_pose_q_grad[0, i])
+                    ti.atomic_add(
+                        grad_q_camera_pointcloud[object_id, i], tile_camera_pose_q_grad[0, i])
                 for i in ti.static(range(3)):
-                    ti.atomic_add(grad_t_camera_pointcloud[object_id, i], tile_camera_pose_t_grad[0, i])
+                    ti.atomic_add(
+                        grad_t_camera_pointcloud[object_id, i], tile_camera_pose_t_grad[0, i])
             ti.simt.block.sync()
-            
 
 
 class GaussianPointCloudRasterisation(torch.nn.Module):
@@ -794,16 +808,18 @@
     class GaussianPointCloudRasterisationInput:
         point_cloud: torch.Tensor  # Nx3
         point_cloud_features: torch.Tensor  # NxM
-        # (N,), we allow points belong to different objects, 
-        # different objects may have different camera poses. 
+        # (N,), we allow points belong to different objects,
+        # different objects may have different camera poses.
         # By moving camera, we can actually handle moving rigid objects.
         # if no moving objects, then everything belongs to the same object with id 0.
         # it shall works better once we also optimize for camera pose.
-        point_object_id: torch.Tensor  
+        point_object_id: torch.Tensor
         point_invalid_mask: torch.Tensor  # N
         camera_info: CameraInfo
-        q_pointcloud_camera: torch.Tensor  # Kx4, x to the right, y down, z forward, K is the number of objects
-        t_pointcloud_camera: torch.Tensor  # Kx3, x to the right, y down, z forward, K is the number of objects
+        # Kx4, x to the right, y down, z forward, K is the number of objects
+        q_pointcloud_camera: torch.Tensor
+        # Kx3, x to the right, y down, z forward, K is the number of objects
+        t_pointcloud_camera: torch.Tensor
         color_max_sh_band: int = 2
 
     @dataclass
@@ -880,7 +896,6 @@
                     size=(num_points_in_camera, 3), dtype=torch.float32, device=pointcloud.device)
                 point_radii = torch.empty(
                     size=(num_points_in_camera,), dtype=torch.float32, device=pointcloud.device)
-
 
                 generate_point_attributes_in_camera_plane(
                     pointcloud=pointcloud,
@@ -1046,8 +1061,10 @@
                         size=(point_id_in_camera_list.shape[0], 3), dtype=torch.float32, device=pointcloud.device)
                     in_camera_num_affected_pixels = torch.zeros(
                         size=(point_id_in_camera_list.shape[0],), dtype=torch.int32, device=pointcloud.device)
-                    grad_q_camera_pointcloud = torch.zeros_like(q_camera_pointcloud)
-                    grad_t_camera_pointcloud = torch.zeros_like(t_camera_pointcloud)
+                    grad_q_camera_pointcloud = torch.zeros_like(
+                        q_camera_pointcloud)
+                    grad_t_camera_pointcloud = torch.zeros_like(
+                        t_camera_pointcloud)
 
                     gaussian_point_rasterisation_backward(
                         camera_height=camera_info.camera_height,
@@ -1069,18 +1086,10 @@
                         grad_pointcloud=grad_pointcloud,
                         grad_pointcloud_features=grad_pointcloud_features,
                         grad_uv=grad_viewspace,
-<<<<<<< HEAD
                         grad_q_camera_pointcloud=grad_q_camera_pointcloud,
                         grad_t_camera_pointcloud=grad_t_camera_pointcloud,
-                        magnitude_grad_uv=magnitude_grad_viewspace,
-                        magnitude_grad_viewspace_on_image=magnitude_grad_viewspace_on_image,
                         in_camera_grad_uv_cov_buffer=in_camera_grad_uv_cov_buffer,
                         in_camera_grad_color_buffer=in_camera_grad_color_buffer,
-                        in_camera_num_affected_pixels=in_camera_num_affected_pixels,
-=======
-                        in_camera_grad_uv_cov_buffer=in_camera_grad_uv_cov_buffer,
-                        in_camera_grad_color_buffer=in_camera_grad_color_buffer,
->>>>>>> f3ec21db
                         point_uv=point_uv,
                         point_in_camera=point_in_camera,
                         point_uv_conic=point_uv_conic,
@@ -1101,16 +1110,21 @@
                                              4:7] *= self.config.grad_s_factor
                     grad_pointcloud_features[:,
                                              7] *= self.config.grad_alpha_factor
-                    
+
                     # 8, 24, 40 are the zero order coefficients of the SH basis
-                    grad_pointcloud_features[:, 8] *= self.config.grad_color_factor
-                    grad_pointcloud_features[:, 24] *= self.config.grad_color_factor
-                    grad_pointcloud_features[:, 40] *= self.config.grad_color_factor
+                    grad_pointcloud_features[:,
+                                             8] *= self.config.grad_color_factor
+                    grad_pointcloud_features[:,
+                                             24] *= self.config.grad_color_factor
+                    grad_pointcloud_features[:,
+                                             40] *= self.config.grad_color_factor
                     # other coefficients are the higher order coefficients of the SH basis
-                    grad_pointcloud_features[:, 9:24] *= self.config.grad_high_order_color_factor
-                    grad_pointcloud_features[:, 25:40] *= self.config.grad_high_order_color_factor
-                    grad_pointcloud_features[:, 41:] *= self.config.grad_high_order_color_factor
-                    
+                    grad_pointcloud_features[:,
+                                             9:24] *= self.config.grad_high_order_color_factor
+                    grad_pointcloud_features[:,
+                                             25:40] *= self.config.grad_high_order_color_factor
+                    grad_pointcloud_features[:,
+                                             41:] *= self.config.grad_high_order_color_factor
 
                     if backward_valid_point_hook is not None:
                         backward_valid_point_hook_input = GaussianPointCloudRasterisation.BackwardValidPointHookInput(
