--- conflicted
+++ resolved
@@ -275,7 +275,7 @@
             [t_camera_pointcloud[point_object_id[point_id], idx] for idx in ti.static(range(3))])
         T_camera_pointcloud_mat = transform_matrix_from_quaternion_and_translation(
             q=point_q_camera_pointcloud,
-            t=point_t_camera_pointcloud,
+            t=point_t_camera_pointcloud>>>>>>> main,
         )
         T_pointcloud_camera = taichi_inverse_SE3(T_camera_pointcloud_mat)
         ray_origin = ti.math.vec3(
@@ -338,13 +338,9 @@
     # (H, W)
     # output
     pixel_offset_of_last_effective_point: ti.types.ndarray(ti.i32, ndim=2),
-<<<<<<< HEAD
-    pixel_valid_point_count: ti.types.ndarray(ti.i32, ndim=2),
+    pixel_valid_point_count: ti.types.ndarray(ti.i32, ndim=2),  # output
     background_color: ti.types.ndarray(ti.f32, ndim=1),  # (3)
-=======
-    pixel_valid_point_count: ti.types.ndarray(ti.i32, ndim=2),  # output
     rgb_only: ti.template(),  # input
->>>>>>> 24471486
 ):
     ti.loop_config(block_dim=(TILE_WIDTH * TILE_HEIGHT))
     for pixel_offset in ti.ndrange(camera_height * camera_width):  # 1920*1080
@@ -474,17 +470,10 @@
                     valid_point_count += 1
                 T_i = next_T_i
             # end of point group loop
-<<<<<<< HEAD
-            # block the next update for shared memory until all threads finish the current update
-            ti.simt.block.sync()
-            if tile_saturated_pixel_count[0] == 256:
-                break
         
         background_color_vector = ti.math.vec3([background_color[0], background_color[1], background_color[2]])
         background_color_vector = ti.math.clamp(background_color_vector, 0, 1)
         accumulated_color += background_color_vector * T_i
-=======
->>>>>>> 24471486
 
         # end of point group id loop
 
@@ -533,17 +522,13 @@
     point_uv_conic_and_rescale: ti.types.ndarray(ti.f32, ndim=2),  # (M, 3)
     point_alpha_after_activation: ti.types.ndarray(ti.f32, ndim=1),  # (M)
     point_color: ti.types.ndarray(ti.f32, ndim=2),  # (M, 3)
-<<<<<<< HEAD
     background_color: ti.types.ndarray(ti.f32, ndim=1),  # (3)
-=======
-
     need_extra_info: ti.template(),
     magnitude_grad_viewspace: ti.types.ndarray(ti.f32, ndim=1),  # (N)
     # (H, W, 2)
     magnitude_grad_viewspace_on_image: ti.types.ndarray(ti.f32, ndim=3),
     # (M, 2, 2)
     in_camera_num_affected_pixels: ti.types.ndarray(ti.i32, ndim=1),  # (M)
->>>>>>> 24471486
 ):
     camera_intrinsics_mat = ti.Matrix(
         [[camera_intrinsics[row, col] for col in ti.static(range(3))] for row in ti.static(range(3))])
@@ -822,16 +807,12 @@
         point_object_id: torch.Tensor
         point_invalid_mask: torch.Tensor  # N
         camera_info: CameraInfo
-<<<<<<< HEAD
-        q_pointcloud_camera: torch.Tensor  # Kx4, x to the right, y down, z forward, K is the number of objects
-        t_pointcloud_camera: torch.Tensor  # Kx3, x to the right, y down, z forward, K is the number of objects
-        background_color: Optional[torch.Tensor] = None  # 3
-=======
         # Kx4, x to the right, y down, z forward, K is the number of objects
         q_pointcloud_camera: torch.Tensor
         # Kx3, x to the right, y down, z forward, K is the number of objects
+
         t_pointcloud_camera: torch.Tensor
->>>>>>> 24471486
+        background_color: Optional[torch.Tensor] = None  # 3
         color_max_sh_band: int = 2
 
     @dataclass
@@ -1104,37 +1085,6 @@
                     gaussian_point_rasterisation_backward(
                         camera_height=camera_info.camera_height,
                         camera_width=camera_info.camera_width,
-<<<<<<< HEAD
-                        camera_intrinsics=camera_info.camera_intrinsics,
-                        point_object_id=point_object_id,
-                        q_camera_pointcloud=q_camera_pointcloud,
-                        t_camera_pointcloud=t_camera_pointcloud,
-                        pointcloud=pointcloud,
-                        pointcloud_features=pointcloud_features,
-                        tile_points_start=tile_points_start,
-                        tile_points_end=tile_points_end,
-                        point_offset_with_sort_key=point_offset_with_sort_key,
-                        point_id_in_camera_list=point_id_in_camera_list,
-                        rasterized_image_grad=grad_rasterized_image,
-                        pixel_accumulated_alpha=pixel_accumulated_alpha,
-                        pixel_offset_of_last_effective_point=pixel_offset_of_last_effective_point,
-                        grad_pointcloud=grad_pointcloud,
-                        grad_pointcloud_features=grad_pointcloud_features,
-                        grad_uv=grad_viewspace,
-                        magnitude_grad_uv=magnitude_grad_viewspace,
-                        magnitude_grad_viewspace_on_image=magnitude_grad_viewspace_on_image,
-                        in_camera_grad_uv_cov_buffer=in_camera_grad_uv_cov_buffer,
-                        in_camera_grad_color_buffer=in_camera_grad_color_buffer,
-                        # in_camera_depth=in_camera_depth,
-                        # in_camera_uv=in_camera_uv,
-                        in_camera_num_affected_pixels=in_camera_num_affected_pixels,
-                        point_uv=point_uv,
-                        point_in_camera=point_in_camera,
-                        point_uv_covariance=point_uv_covariance,
-                        point_alpha_after_activation=point_alpha_after_activation,
-                        point_color=point_color,
-                        background_color=background_color,
-=======
                         camera_intrinsics=camera_info.camera_intrinsics.contiguous(),
                         point_object_id=point_object_id.contiguous(),
                         q_camera_pointcloud=q_camera_pointcloud.contiguous(),
@@ -1159,11 +1109,11 @@
                         point_uv_conic_and_rescale=point_uv_conic.contiguous(),
                         point_alpha_after_activation=point_alpha_after_activation.contiguous(),
                         point_color=point_color.contiguous(),
+                        background_color=background_color.contiguous(),
                         need_extra_info=True,
                         magnitude_grad_viewspace=magnitude_grad_viewspace.contiguous(),
                         magnitude_grad_viewspace_on_image=magnitude_grad_viewspace_on_image.contiguous(),
                         in_camera_num_affected_pixels=in_camera_num_affected_pixels.contiguous(),
->>>>>>> 24471486
                     )
                     del tile_points_start, tile_points_end, pixel_accumulated_alpha, pixel_offset_of_last_effective_point
                     grad_pointcloud_features = self._clear_grad_by_color_max_sh_band(
