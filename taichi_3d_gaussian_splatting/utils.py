--- conflicted
+++ resolved
@@ -271,10 +271,6 @@
     conic_and_rescale = ti.math.vec4([inv_cov[0, 0], inv_cov[0, 1], inv_cov[1, 1]], rescale)
     return conic_and_rescale
 
-<<<<<<< HEAD
-
-=======
->>>>>>> 24471486
 
 @ti.func
 def get_point_probability_density_from_conic_and_rescale(
@@ -287,10 +283,6 @@
         - xy_mean.x * xy_mean.y * conic_and_rescale.y
     return ti.exp(exponent) * conic_and_rescale.w
 
-<<<<<<< HEAD
-
-=======
->>>>>>> 24471486
 
 @ti.func
 def grad_point_probability_density_2d(
