# %%
from GaussianPointCloudScene import GaussianPointCloudScene
from ImagePoseDataset import ImagePoseDataset
from Camera import CameraInfo
from GaussianPointCloudRasterisation import GaussianPointCloudRasterisation
from GaussianPointAdaptiveController import GaussianPointAdaptiveController
from LossFunction import LossFunction
import torch
import argparse
from dataclass_wizard import YAMLWizard
from dataclasses import dataclass
from torch.utils.tensorboard import SummaryWriter
from torchvision.utils import make_grid
import torchvision.transforms as transforms
from pytorch_msssim import ssim
from tqdm import tqdm
import taichi as ti
import os
import matplotlib.pyplot as plt
from matplotlib import cm
from collections import deque
<<<<<<< HEAD
import numpy as np
=======
from typing import Optional
>>>>>>> ae97e1fd

def cycle(dataloader):
    while True:
        for data in dataloader:
            yield data

class GaussianPointCloudTrainer:
    @dataclass
    class TrainConfig(YAMLWizard):
        train_dataset_json_path: str = ""
        val_dataset_json_path: str = ""
        pointcloud_parquet_path: str = ""
        num_iterations: int = 300000
        val_interval: int = 1000
        feature_learning_rate: float = 1e-3
        position_learning_rate: float = 1e-5
        position_learning_rate_decay_rate: float = 0.97
        position_learning_rate_decay_interval: int = 100
        increase_color_max_sh_band_interval: int = 1000.
        log_loss_interval: int = 10
        log_metrics_interval: int = 100
        print_metrics_to_console: bool = False
        log_image_interval: int = 1000
        enable_taichi_kernel_profiler: bool = False
        log_taichi_kernel_profile_interval: int = 1000
        initial_downsample_factor: int = 4
        half_downsample_factor_interval: int = 250
        summary_writer_log_dir: str = "logs"
        output_model_dir: Optional[str] = None
        rasterisation_config: GaussianPointCloudRasterisation.GaussianPointCloudRasterisationConfig = GaussianPointCloudRasterisation.GaussianPointCloudRasterisationConfig()
        adaptive_controller_config: GaussianPointAdaptiveController.GaussianPointAdaptiveControllerConfig = GaussianPointAdaptiveController.GaussianPointAdaptiveControllerConfig()
        gaussian_point_cloud_scene_config: GaussianPointCloudScene.PointCloudSceneConfig = GaussianPointCloudScene.PointCloudSceneConfig()
        loss_function_config: LossFunction.LossFunctionConfig = LossFunction.LossFunctionConfig()

    def __init__(self, config: TrainConfig):
        self.config = config
        # create the log directory if it doesn't exist
        os.makedirs(self.config.summary_writer_log_dir, exist_ok=True)
        if self.config.output_model_dir is None:
            self.config.output_model_dir = self.config.summary_writer_log_dir
            os.makedirs(self.config.output_model_dir, exist_ok=True)
        self.writer = SummaryWriter(
            log_dir=self.config.summary_writer_log_dir)

        self.train_dataset = ImagePoseDataset(
            dataset_json_path=self.config.train_dataset_json_path)
        self.val_dataset = ImagePoseDataset(
            dataset_json_path=self.config.val_dataset_json_path)
        self.scene = GaussianPointCloudScene.from_parquet(
            self.config.pointcloud_parquet_path, config=self.config.gaussian_point_cloud_scene_config)
        self.scene = self.scene.cuda()
        self.adaptive_controller = GaussianPointAdaptiveController(
            config=self.config.adaptive_controller_config,
            maintained_parameters=GaussianPointAdaptiveController.GaussianPointAdaptiveControllerMaintainedParameters(
                pointcloud=self.scene.point_cloud,
                pointcloud_features=self.scene.point_cloud_features,
                point_invalid_mask=self.scene.point_invalid_mask,
            ))
        self.rasterisation = GaussianPointCloudRasterisation(
            config=self.config.rasterisation_config,
            backward_valid_point_hook=self.adaptive_controller.update,
        )
        
        self.loss_function = LossFunction(
            config=self.config.loss_function_config)
        
        self.best_psnr_score = 0.

        # move scene to GPU

    @staticmethod
    def _downsample_image_and_camera_info(image: torch.Tensor, camera_info: CameraInfo, downsample_factor: int):
        camera_height = camera_info.camera_height // downsample_factor
        camera_width = camera_info.camera_width // downsample_factor
        image = transforms.functional.resize(image, size=(camera_height, camera_width))
        camera_width = camera_width - camera_width % 16
        camera_height = camera_height - camera_height % 16
        image = image[:3, :camera_height, :camera_width].contiguous()
        camera_intrinsics = camera_info.camera_intrinsics
        camera_intrinsics = camera_intrinsics.clone()
        camera_intrinsics[0, 0] /= downsample_factor
        camera_intrinsics[1, 1] /= downsample_factor
        camera_intrinsics[0, 2] /= downsample_factor
        camera_intrinsics[1, 2] /= downsample_factor
        resized_camera_info = CameraInfo(
            camera_intrinsics=camera_intrinsics,
            camera_height=camera_height,
            camera_width=camera_width,
            camera_id=camera_info.camera_id)
        return image, resized_camera_info

    def train(self):
        ti.init(arch=ti.cuda, device_memory_GB=0.1, kernel_profiler=self.config.enable_taichi_kernel_profiler) # we don't use taichi fields, so we don't need to allocate memory, but taichi requires the memory to be allocated > 0
        train_data_loader = torch.utils.data.DataLoader(
            self.train_dataset, batch_size=None, shuffle=True, pin_memory=True, num_workers=4)
        val_data_loader = torch.utils.data.DataLoader(
            self.val_dataset, batch_size=None, shuffle=False, pin_memory=True, num_workers=4)
        train_data_loader_iter = cycle(train_data_loader)
        
        optimizer = torch.optim.AdamW(
            [self.scene.point_cloud_features], lr=self.config.feature_learning_rate, betas=(0.9, 0.999))
        position_optimizer = torch.optim.AdamW(
            [self.scene.point_cloud], lr=self.config.position_learning_rate, betas=(0.9, 0.999))

        scheduler = torch.optim.lr_scheduler.ExponentialLR(
            optimizer=position_optimizer, gamma=self.config.position_learning_rate_decay_rate)
        downsample_factor = self.config.initial_downsample_factor

        recent_losses = deque(maxlen=100)
            
        previous_problematic_iteration = -1000
        for iteration in tqdm(range(self.config.num_iterations)):
            if iteration % self.config.half_downsample_factor_interval == 0 and iteration > 0 and downsample_factor > 1:
                downsample_factor = downsample_factor // 2
            optimizer.zero_grad()
            position_optimizer.zero_grad()
            
            image_gt, T_pointcloud_camera, camera_info = next(
                train_data_loader_iter)
            if downsample_factor > 1:
                image_gt, camera_info = GaussianPointCloudTrainer._downsample_image_and_camera_info(
                    image_gt, camera_info, downsample_factor=downsample_factor)
            image_gt = image_gt.cuda()
            T_pointcloud_camera = T_pointcloud_camera.cuda()
            camera_info.camera_intrinsics = camera_info.camera_intrinsics.cuda()
            camera_info.camera_width = int(camera_info.camera_width)
            camera_info.camera_height = int(camera_info.camera_height)
            gaussian_point_cloud_rasterisation_input = GaussianPointCloudRasterisation.GaussianPointCloudRasterisationInput(
                point_cloud=self.scene.point_cloud,
                point_cloud_features=self.scene.point_cloud_features,
                point_invalid_mask=self.scene.point_invalid_mask,
                camera_info=camera_info,
                T_pointcloud_camera=T_pointcloud_camera,
                color_max_sh_band=iteration // self.config.increase_color_max_sh_band_interval,
            )
            image_pred, image_depth, pixel_valid_point_count = self.rasterisation(
                gaussian_point_cloud_rasterisation_input)
            # clip to [0, 1]
            image_pred = torch.clamp(image_pred, min=0, max=1)
            # hxwx3->3xhxw
            image_pred = image_pred.permute(2, 0, 1)
            loss, l1_loss, ssim_loss = self.loss_function(
                image_pred, 
                image_gt, 
                point_invalid_mask=self.scene.point_invalid_mask,
                pointcloud_features=self.scene.point_cloud_features)
            loss.backward()
            optimizer.step()
            position_optimizer.step()

            recent_losses.append(loss.item())
            

            if iteration % self.config.position_learning_rate_decay_interval == 0:
                scheduler.step()
            magnitude_grad_viewspace_on_image = None
            if self.adaptive_controller.input_data is not None:
                magnitude_grad_viewspace_on_image = self.adaptive_controller.input_data.magnitude_grad_viewspace_on_image
                self._plot_grad_histogram(
                    self.adaptive_controller.input_data, writer=self.writer, iteration=iteration)
                self._plot_value_histogram(
                    self.scene, writer=self.writer, iteration=iteration)
                self.writer.add_histogram(
                    "train/pixel_valid_point_count", pixel_valid_point_count, iteration)
            self.adaptive_controller.refinement()
            if self.adaptive_controller.has_plot:
                fig, ax = self.adaptive_controller.figure, self.adaptive_controller.ax
                # plot image_pred in ax
                ax.imshow(image_pred.detach().cpu().numpy().transpose(
                    1, 2, 0), zorder=1, vmin=0, vmax=1)

                self.writer.add_figure(
                    "train/densify_points", fig, iteration)
                self.adaptive_controller.figure, self.adaptive_controller.ax = plt.subplots()
                self.adaptive_controller.has_plot = False
            if iteration % self.config.log_loss_interval == 0:
                self.writer.add_scalar(
                    "train/loss", loss.item(), iteration)
                self.writer.add_scalar(
                    "train/l1 loss", l1_loss.item(), iteration)
                self.writer.add_scalar(
                    "train/ssim loss", ssim_loss.item(), iteration)
                if self.config.print_metrics_to_console:
                    print(f"train_iteration={iteration};")
                    print(f"train_loss={loss.item()};")
                    print(f"train_l1_loss={l1_loss.item()};")
                    print(f"train_ssim_loss={ssim_loss.item()};")
            if self.config.enable_taichi_kernel_profiler and iteration % self.config.log_taichi_kernel_profile_interval == 0 and iteration > 0:
                ti.profiler.print_kernel_profiler_info("count")
                ti.profiler.clear_kernel_profiler_info()
            if iteration % self.config.log_metrics_interval == 0:
                psnr_score, ssim_score = self._compute_pnsr_and_ssim(
                    image_pred=image_pred, image_gt=image_gt)
                self.writer.add_scalar(
                    "train/psnr", psnr_score.item(), iteration)
                self.writer.add_scalar(
                    "train/ssim", ssim_score.item(), iteration)
                if self.config.print_metrics_to_console:
                    print(f"train_psnr={psnr_score.item()};")
                    print(f"train_psnr_{iteration}={psnr_score.item()};")
                    print(f"train_ssim={ssim_score.item()};")
                    print(f"train_ssim_{iteration}={ssim_score.item()};")

            is_problematic = False
            if len(recent_losses) == recent_losses.maxlen and iteration - previous_problematic_iteration > recent_losses.maxlen:
                avg_loss = sum(recent_losses) / len(recent_losses)
                if loss.item() > avg_loss * 1.5:
                    is_problematic = True
                    previous_problematic_iteration = iteration

            if iteration % self.config.log_image_interval == 0 or is_problematic:
                # make image_depth to be 3 channels
                image_depth = self._easy_cmap(image_depth)
                pixel_valid_point_count = pixel_valid_point_count.float().unsqueeze(0).repeat(3, 1, 1) / \
                    pixel_valid_point_count.max()
                image_list = [image_pred, image_gt, image_depth, pixel_valid_point_count]
                if magnitude_grad_viewspace_on_image is not None:
                    magnitude_grad_viewspace_on_image = magnitude_grad_viewspace_on_image.permute(2, 0, 1)
                    magnitude_grad_u_viewspace_on_image = magnitude_grad_viewspace_on_image[0]
                    magnitude_grad_v_viewspace_on_image = magnitude_grad_viewspace_on_image[1]
                    magnitude_grad_u_viewspace_on_image /= magnitude_grad_u_viewspace_on_image.max()
                    magnitude_grad_v_viewspace_on_image /= magnitude_grad_v_viewspace_on_image.max()
                    image_diff = torch.abs(image_pred - image_gt)
                    image_list.append(magnitude_grad_u_viewspace_on_image.unsqueeze(0).repeat(3, 1, 1))
                    image_list.append(magnitude_grad_v_viewspace_on_image.unsqueeze(0).repeat(3, 1, 1))
                    image_list.append(image_diff)
                grid = make_grid(image_list, nrow=2)
                
                self.writer.add_image(
                    "train/image", grid, iteration)
                if is_problematic:
                    self.writer.add_image(
                        "train/image_problematic", grid, iteration)
                
            del image_gt, T_pointcloud_camera, camera_info, gaussian_point_cloud_rasterisation_input, image_pred, loss, l1_loss, ssim_loss
            if (iteration % self.config.val_interval == 0 and iteration != 0) or iteration == 7000: # they use 7000 in paper, it's hard to set a interval so hard code it here
                self.validation(val_data_loader, iteration)
    
    @staticmethod
    def _easy_cmap(x: torch.Tensor):
        x_rgb = torch.zeros((3, x.shape[0], x.shape[1]), dtype=torch.float32, device=x.device)
        x_rgb[0] = torch.clamp(x, 0, 10) / 10.
        x_rgb[1] = torch.clamp(x - 10, 0, 50) / 50.
        x_rgb[2] = torch.clamp(x - 60, 0, 200) / 200.
        return 1. - x_rgb
        

    @staticmethod
    def _compute_pnsr_and_ssim(image_pred, image_gt):
        with torch.no_grad():
            psnr_score = 10 * \
                torch.log10(1.0 / torch.mean((image_pred - image_gt) ** 2))
            ssim_score = ssim(image_pred.unsqueeze(0), image_gt.unsqueeze(
                0), data_range=1.0, size_average=True)
            return psnr_score, ssim_score

    @staticmethod
    def _plot_grad_histogram(grad_input: GaussianPointCloudRasterisation.BackwardValidPointHookInput, writer, iteration):
        with torch.no_grad():
            xyz_grad = grad_input.grad_point_in_camera
            uv_grad = grad_input.grad_viewspace
            feature_grad = grad_input.grad_pointfeatures_in_camera
            q_grad = feature_grad[:, :4]
            s_grad = feature_grad[:, 4:7]
            alpha_grad = feature_grad[:, 7]
            r_grad = feature_grad[:, 8:24]
            g_grad = feature_grad[:, 24:40]
            b_grad = feature_grad[:, 40:56]
            num_overlap_tiles = grad_input.num_overlap_tiles
            num_affected_pixels = grad_input.num_affected_pixels
            writer.add_histogram("grad/xyz_grad", xyz_grad, iteration)
            writer.add_histogram("grad/uv_grad", uv_grad, iteration)
            writer.add_histogram("grad/q_grad", q_grad, iteration)
            writer.add_histogram("grad/s_grad", s_grad, iteration)
            writer.add_histogram("grad/alpha_grad", alpha_grad, iteration)
            writer.add_histogram("grad/r_grad", r_grad, iteration)
            writer.add_histogram("grad/g_grad", g_grad, iteration)
            writer.add_histogram("grad/b_grad", b_grad, iteration)
            writer.add_histogram("value/num_overlap_tiles", num_overlap_tiles, iteration)
            writer.add_histogram("value/num_affected_pixels", num_affected_pixels, iteration)

    @staticmethod
    def _plot_value_histogram(scene: GaussianPointCloudScene, writer, iteration):
        with torch.no_grad():
            valid_point_cloud = scene.point_cloud[scene.point_invalid_mask == 0]
            valid_point_cloud_features = scene.point_cloud_features[scene.point_invalid_mask == 0]
            num_valid_points = valid_point_cloud.shape[0]
            q = valid_point_cloud_features[:, :4]
            s = valid_point_cloud_features[:, 4:7]
            alpha = valid_point_cloud_features[:, 7]
            r = valid_point_cloud_features[:, 8:24]
            g = valid_point_cloud_features[:, 24:40]
            b = valid_point_cloud_features[:, 40:56]
            writer.add_scalar("value/num_valid_points", num_valid_points, iteration)
            print(f"num_valid_points={num_valid_points};")
            writer.add_histogram("value/q", q, iteration)
            writer.add_histogram("value/s", s, iteration)
            writer.add_histogram("value/alpha", alpha, iteration)
            writer.add_histogram("value/r", r, iteration)
            writer.add_histogram("value/g", g, iteration)
            writer.add_histogram("value/b", b, iteration)

    def validation(self, val_data_loader, iteration):
        with torch.no_grad():
            total_loss = 0.0
            total_psnr_score = 0.0
            total_ssim_score = 0.0
            for idx, val_data in enumerate(tqdm(val_data_loader)):
                image_gt, T_pointcloud_camera, camera_info = val_data
                image_gt = image_gt.cuda()
                T_pointcloud_camera = T_pointcloud_camera.cuda()
                camera_info.camera_intrinsics = camera_info.camera_intrinsics.cuda()
                # make taichi happy.
                camera_info.camera_width = int(camera_info.camera_width)
                camera_info.camera_height = int(camera_info.camera_height)
                gaussian_point_cloud_rasterisation_input = GaussianPointCloudRasterisation.GaussianPointCloudRasterisationInput(
                    point_cloud=self.scene.point_cloud,
                    point_cloud_features=self.scene.point_cloud_features,
                    point_invalid_mask=self.scene.point_invalid_mask,
                    camera_info=camera_info,
                    T_pointcloud_camera=T_pointcloud_camera,
                    color_max_sh_band=3
                )
                image_pred, image_depth, pixel_valid_point_count = self.rasterisation(
                    gaussian_point_cloud_rasterisation_input)
                image_pred = torch.clamp(image_pred, 0, 1)
                image_pred = image_pred.permute(2, 0, 1)
                image_depth = self._easy_cmap(image_depth)
                pixel_valid_point_count = pixel_valid_point_count.float().unsqueeze(0).repeat(3, 1, 1) / pixel_valid_point_count.max()
                loss, _, _ = self.loss_function(image_pred, image_gt)
                psnr_score, ssim_score = self._compute_pnsr_and_ssim(
                    image_pred=image_pred, image_gt=image_gt)
                image_diff = torch.abs(image_pred - image_gt)
                total_loss += loss.item()
                total_psnr_score += psnr_score.item()
                total_ssim_score += ssim_score.item()
                grid = make_grid([image_pred, image_gt, image_depth, pixel_valid_point_count, image_diff], nrow=2)
                self.writer.add_image(
                    f"val/image {idx}", grid, iteration)

            mean_loss = total_loss / len(val_data_loader)
            mean_psnr_score = total_psnr_score / len(val_data_loader)
            mean_ssim_score = total_ssim_score / len(val_data_loader)
            self.writer.add_scalar(
                "val/loss", mean_loss, iteration)
            self.writer.add_scalar(
                "val/psnr", mean_psnr_score, iteration)
            self.writer.add_scalar(
                "val/ssim", mean_ssim_score, iteration)
            if self.config.print_metrics_to_console:
                print(f"val_loss={mean_loss};")
                print(f"val_psnr={mean_psnr_score};")
                print(f"val_psnr_{iteration}={mean_psnr_score};")
                print(f"val_ssim={mean_ssim_score};")
                print(f"val_ssim_{iteration}={mean_ssim_score};")
            self.scene.to_parquet(
                os.path.join(self.config.output_model_dir, f"scene_{iteration}.parquet"))
            if mean_psnr_score > self.best_psnr_score:
                self.best_psnr_score = mean_psnr_score
                self.scene.to_parquet(
                    os.path.join(self.config.output_model_dir, f"best_scene.parquet"))


# %%
if __name__ == "__main__":
    plt.switch_backend("agg")
    parser = argparse.ArgumentParser("Train a Gaussian Point Cloud Scene")
    parser.add_argument("--train_config", type=str, required=True)
    parser.add_argument("--gen_template_only",
                        action="store_true", default=False)
    args = parser.parse_args()
    if args.gen_template_only:
        config = GaussianPointCloudTrainer.TrainConfig()
        # convert config to yaml
        config.to_yaml_file(args.train_config)
        exit(0)
    config = GaussianPointCloudTrainer.TrainConfig.from_yaml_file(
        args.train_config)
    trainer = GaussianPointCloudTrainer(config)
    trainer.train()<|MERGE_RESOLUTION|>--- conflicted
+++ resolved
@@ -19,11 +19,9 @@
 import matplotlib.pyplot as plt
 from matplotlib import cm
 from collections import deque
-<<<<<<< HEAD
 import numpy as np
-=======
 from typing import Optional
->>>>>>> ae97e1fd
+
 
 def cycle(dataloader):
     while True:
